// Copyright Elasticsearch B.V. and/or licensed to Elasticsearch B.V. under one
// or more contributor license agreements. Licensed under the Elastic License;
// you may not use this file except in compliance with the Elastic License.

package main

import (
	"context"
	"fmt"
	"net/http"
	"net/url"
	"sort"
	"strconv"
	"time"

	"github.com/Masterminds/semver/v3"
	"github.com/pkg/errors"
	"go.elastic.co/apm"

	"github.com/elastic/package-registry/packages"
)

func searchHandler(indexer Indexer, cacheTime time.Duration) func(w http.ResponseWriter, r *http.Request) {
	return func(w http.ResponseWriter, r *http.Request) {
		filter, err := newSearchFilterFromQuery(r.URL.Query())
		if err != nil {
			badRequest(w, err.Error())
			return
		}
		opts := packages.GetOptions{
			Filter: filter,
		}

		packages, err := indexer.Get(r.Context(), &opts)
		if err != nil {
			notFoundError(w, errors.Wrapf(err, "fetching package failed"))
			return
		}

		data, err := getPackageOutput(r.Context(), packages)
		if err != nil {
			notFoundError(w, err)
			return
		}

		cacheHeaders(w, cacheTime)
		jsonHeader(w)
		w.Write(data)
	}
}

func newSearchFilterFromQuery(query url.Values) (*packages.Filter, error) {
	var filter packages.Filter

	if len(query) == 0 {
		return &filter, nil
	}

	var err error
	if v := query.Get("kibana.version"); v != "" {
		filter.KibanaVersion, err = semver.NewVersion(v)
		if err != nil {
			return nil, fmt.Errorf("invalid Kibana version '%s': %w", v, err)
		}
	}

	if v := query.Get("category"); v != "" {
		filter.Category = v
	}

	if v := query.Get("package"); v != "" {
		filter.PackageName = v
	}

	if v := query.Get("all"); v != "" {
		// Default is false, also on error
		filter.AllVersions, err = strconv.ParseBool(v)
		if err != nil {
			return nil, fmt.Errorf("invalid 'all' query param: '%s'", v)
		}
	}

	if v := query.Get("internal"); v != "" {
		// In case of error, keep it false
		filter.Internal, err = strconv.ParseBool(v)
		if err != nil {
			return nil, fmt.Errorf("invalid 'internal' query param: '%s'", v)
		}
	}

	if v := query.Get("experimental"); v != "" {
		// In case of error, keep it false
		filter.Experimental, err = strconv.ParseBool(v)
		if err != nil {
			return nil, fmt.Errorf("invalid 'experimental' query param: '%s'", v)
		}
	}

	return &filter, nil
}

<<<<<<< HEAD
func getPackageOutput(ctx context.Context, packageList packages.Packages) ([]byte, error) {
=======
type sortedPackage struct {
	name    string
	title   string
	version string
}

func newSortedPackage(aPackage util.Package) sortedPackage {
	title := aPackage.Name
	if aPackage.Title != nil {
		title = *aPackage.Title
	}
	return sortedPackage{
		name:    aPackage.Name,
		title:   title,
		version: aPackage.Version,
	}
}

type sortedPackages []sortedPackage

func (s sortedPackages) Len() int {
	return len(s)
}

func (s sortedPackages) Less(i, j int) bool {
	titlesSorted := sort.StringsAreSorted([]string{s[i].title, s[j].title})
	if s[i].title != s[j].title {
		return titlesSorted
	}
	return sort.StringsAreSorted([]string{s[i].version, s[j].version})
}

func (s sortedPackages) Swap(i, j int) {
	s[i], s[j] = s[j], s[i]
}

var _ sort.Interface = new(sortedPackages)

func getPackageOutput(ctx context.Context, packagesList map[string]map[string]util.Package) ([]byte, error) {
>>>>>>> 48e02323
	span, ctx := apm.StartSpan(ctx, "GetPackageOutput", "app")
	defer span.End()

	// Packages need to be sorted to be always outputted in the same order
<<<<<<< HEAD
	sort.Sort(packageList)

	var output []packages.BasePackage
	for _, p := range packageList {
		data := p.BasePackage
=======
	var sorted sortedPackages
	for _, versionPackage := range packagesList {
		for _, aPackage := range versionPackage {
			sorted = append(sorted, newSortedPackage(aPackage))
		}
	}
	sort.Sort(sorted)

	var output []util.BasePackage
	for _, s := range sorted {
		m := packagesList[s.name][s.version]
		data := m.BasePackage
>>>>>>> 48e02323
		output = append(output, data)
	}
	return util.MarshalJSONPretty(output)
}<|MERGE_RESOLUTION|>--- conflicted
+++ resolved
@@ -18,6 +18,7 @@
 	"go.elastic.co/apm"
 
 	"github.com/elastic/package-registry/packages"
+	"github.com/elastic/package-registry/util"
 )
 
 func searchHandler(indexer Indexer, cacheTime time.Duration) func(w http.ResponseWriter, r *http.Request) {
@@ -45,7 +46,7 @@
 
 		cacheHeaders(w, cacheTime)
 		jsonHeader(w)
-		w.Write(data)
+		fmt.Fprint(w, string(data))
 	}
 }
 
@@ -99,74 +100,23 @@
 	return &filter, nil
 }
 
-<<<<<<< HEAD
 func getPackageOutput(ctx context.Context, packageList packages.Packages) ([]byte, error) {
-=======
-type sortedPackage struct {
-	name    string
-	title   string
-	version string
-}
-
-func newSortedPackage(aPackage util.Package) sortedPackage {
-	title := aPackage.Name
-	if aPackage.Title != nil {
-		title = *aPackage.Title
-	}
-	return sortedPackage{
-		name:    aPackage.Name,
-		title:   title,
-		version: aPackage.Version,
-	}
-}
-
-type sortedPackages []sortedPackage
-
-func (s sortedPackages) Len() int {
-	return len(s)
-}
-
-func (s sortedPackages) Less(i, j int) bool {
-	titlesSorted := sort.StringsAreSorted([]string{s[i].title, s[j].title})
-	if s[i].title != s[j].title {
-		return titlesSorted
-	}
-	return sort.StringsAreSorted([]string{s[i].version, s[j].version})
-}
-
-func (s sortedPackages) Swap(i, j int) {
-	s[i], s[j] = s[j], s[i]
-}
-
-var _ sort.Interface = new(sortedPackages)
-
-func getPackageOutput(ctx context.Context, packagesList map[string]map[string]util.Package) ([]byte, error) {
->>>>>>> 48e02323
 	span, ctx := apm.StartSpan(ctx, "GetPackageOutput", "app")
 	defer span.End()
 
 	// Packages need to be sorted to be always outputted in the same order
-<<<<<<< HEAD
 	sort.Sort(packageList)
 
 	var output []packages.BasePackage
 	for _, p := range packageList {
 		data := p.BasePackage
-=======
-	var sorted sortedPackages
-	for _, versionPackage := range packagesList {
-		for _, aPackage := range versionPackage {
-			sorted = append(sorted, newSortedPackage(aPackage))
-		}
-	}
-	sort.Sort(sorted)
-
-	var output []util.BasePackage
-	for _, s := range sorted {
-		m := packagesList[s.name][s.version]
-		data := m.BasePackage
->>>>>>> 48e02323
 		output = append(output, data)
 	}
+
+	// Instead of return `null` in case of an empty array, return []
+	if len(output) == 0 {
+		return []byte("[]"), nil
+	}
+
 	return util.MarshalJSONPretty(output)
 }