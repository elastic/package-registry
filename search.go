--- conflicted
+++ resolved
@@ -192,14 +192,7 @@
 
 	var output []packages.BasePackage
 	for _, p := range packageList {
-<<<<<<< HEAD
-		data := packageSummary{
-			BasePackage: p.BasePackage,
-		}
-		output = append(output, data)
-=======
 		output = append(output, p.BasePackage)
->>>>>>> 99185c83
 	}
 
 	// Instead of return `null` in case of an empty array, return []
@@ -208,11 +201,4 @@
 	}
 
 	return util.MarshalJSONPretty(output)
-<<<<<<< HEAD
-}
-
-type packageSummary struct {
-	packages.BasePackage `json:",inline"`
-=======
->>>>>>> 99185c83
 }