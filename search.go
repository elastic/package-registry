// Copyright Elasticsearch B.V. and/or licensed to Elasticsearch B.V. under one
// or more contributor license agreements. Licensed under the Elastic License 2.0;
// you may not use this file except in compliance with the Elastic License 2.0.

package main

import (
	"context"
	"fmt"
	"net/http"
	"net/url"
	"sort"
	"strconv"
	"strings"
	"time"

	"github.com/Masterminds/semver/v3"
	"github.com/hashicorp/golang-lru/v2/expirable"

	"go.elastic.co/apm/module/apmzap/v2"
	"go.elastic.co/apm/v2"
	"go.uber.org/zap"

	"github.com/elastic/package-registry/internal/util"
	"github.com/elastic/package-registry/packages"
	"github.com/elastic/package-registry/proxymode"
)

func searchHandler(logger *zap.Logger, indexer Indexer, cacheTime time.Duration) func(w http.ResponseWriter, r *http.Request) {
	return searchHandlerWithProxyMode(logger, indexer, proxymode.NoProxy(logger), cacheTime, nil)
}

func searchHandlerWithProxyMode(logger *zap.Logger, indexer Indexer, proxyMode *proxymode.ProxyMode, cacheTime time.Duration, cache *expirable.LRU[string, []byte]) func(w http.ResponseWriter, r *http.Request) {
	return func(w http.ResponseWriter, r *http.Request) {
		logger := logger.With(apmzap.TraceContext(r.Context())...)

		if cache != nil {
			if response, ok := cache.Get(r.URL.String()); ok {
				logger.Debug("using as response cached search request", zap.String("cache.url", r.URL.String()), zap.Int("cache.size", cache.Len()))
<<<<<<< HEAD
				serveJSONResponse(r.Context(), w, cacheTime, []byte(response))
=======
				cacheHeaders(w, cacheTime)
				jsonHeader(w)
				w.Write(response)
>>>>>>> ed847018
				return
			}
		}

		filter, err := newSearchFilterFromQuery(r.URL.Query())
		if err != nil {
			badRequest(w, err.Error())
			return
		}
		opts := packages.GetOptions{
			Filter: filter,
		}

		packages, err := indexer.Get(r.Context(), &opts)
		if err != nil {
			notFoundError(w, fmt.Errorf("fetching package failed: %w", err))
			return
		}

		if proxyMode.Enabled() {
			proxiedPackages, err := proxyMode.Search(r)
			if err != nil {
				logger.Error("proxy mode: search failed", zap.Error(err))
				http.Error(w, "internal server error", http.StatusInternalServerError)
				return
			}
			packages = packages.Join(proxiedPackages)
			if !opts.Filter.AllVersions {
				packages = latestPackagesVersion(packages)
			}
		}

		data, err := getSearchOutput(r.Context(), packages)
		if err != nil {
			notFoundError(w, err)
			return
		}

<<<<<<< HEAD
		serveJSONResponse(r.Context(), w, cacheTime, data)
=======
		cacheHeaders(w, cacheTime)
		jsonHeader(w)
		w.Write(data)
>>>>>>> ed847018

		if cache != nil {
			val := cache.Add(r.URL.String(), data)
			logger.Debug("added to cache request", zap.String("cache.url", r.URL.String()), zap.Int("cache.size", cache.Len()), zap.Bool("cache.added", val))
		}
	}
}

func newSearchFilterFromQuery(query url.Values) (*packages.Filter, error) {
	var filter packages.Filter

	if len(query) == 0 {
		return &filter, nil
	}

	var err error
	if v := query.Get("kibana.version"); v != "" {
		filter.KibanaVersion, err = semver.NewVersion(v)
		if err != nil {
			return nil, fmt.Errorf("invalid Kibana version '%s': %w", v, err)
		}
	}

	if v := query.Get("category"); v != "" {
		filter.Category = v
	}

	if v := query.Get("package"); v != "" {
		filter.PackageName = v
	}

	if v := query.Get("type"); v != "" {
		filter.PackageType = v
	}

	if v := query.Get("capabilities"); v != "" {
		filter.Capabilities = strings.Split(v, ",")
	}

	if v := query.Get("spec.min"); v != "" {
		filter.SpecMin, err = getSpecVersion(v)
		if err != nil {
			return nil, fmt.Errorf("invalid 'spec.min' version: %w", err)
		}
	}

	if v := query.Get("spec.max"); v != "" {
		filter.SpecMax, err = getSpecVersion(v)
		if err != nil {
			return nil, fmt.Errorf("invalid 'spec.max' version: %w", err)
		}
	}

	if v := query.Get("all"); v != "" {
		// Default is false, also on error
		filter.AllVersions, err = strconv.ParseBool(v)
		if err != nil {
			return nil, fmt.Errorf("invalid 'all' query param: '%s'", v)
		}
	}

	// Deprecated: release tags to be removed.
	if v := query.Get("experimental"); v != "" {
		// In case of error, keep it false
		filter.Experimental, err = strconv.ParseBool(v)
		if err != nil {
			return nil, fmt.Errorf("invalid 'experimental' query param: '%s'", v)
		}
	}

	if v := query.Get("prerelease"); v != "" {
		// In case of error, keep it false
		filter.Prerelease, err = strconv.ParseBool(v)
		if err != nil {
			return nil, fmt.Errorf("invalid 'prerelease' query param: '%s'", v)
		}
	}

	if v := query.Get("discovery"); v != "" {
		discovery, err := packages.NewDiscoveryFilter(v)
		if err != nil {
			return nil, fmt.Errorf("invalid 'discovery' query param: '%s': %w", v, err)
		}
		filter.Discovery = discovery
	}

	return &filter, nil
}

func getSpecVersion(version string) (*semver.Version, error) {
	// version must cointain just <major.minor>
	if len(strings.Split(version, ".")) != 2 {
		return nil, fmt.Errorf("invalid version '%s': it should be <major.version>", version)
	}
	specVersion, err := semver.NewVersion(version)
	if err != nil {
		return nil, fmt.Errorf("invalid spec version '%s': %w", version, err)
	}
	return specVersion, nil
}

func getSearchOutput(ctx context.Context, packageList packages.Packages) ([]byte, error) {
	span, _ := apm.StartSpan(ctx, "GetPackageOutput", "app")
	defer span.End()

	// Packages need to be sorted to be always outputted in the same order
	sort.Sort(packageList)

	var output []packages.BasePackage
	for _, p := range packageList {
		output = append(output, p.BasePackage)
	}

	// Instead of return `null` in case of an empty array, return []
	if len(output) == 0 {
		return []byte("[]"), nil
	}

	return util.MarshalJSONPretty(output)
}<|MERGE_RESOLUTION|>--- conflicted
+++ resolved
@@ -37,13 +37,7 @@
 		if cache != nil {
 			if response, ok := cache.Get(r.URL.String()); ok {
 				logger.Debug("using as response cached search request", zap.String("cache.url", r.URL.String()), zap.Int("cache.size", cache.Len()))
-<<<<<<< HEAD
-				serveJSONResponse(r.Context(), w, cacheTime, []byte(response))
-=======
-				cacheHeaders(w, cacheTime)
-				jsonHeader(w)
-				w.Write(response)
->>>>>>> ed847018
+				serveJSONResponse(r.Context(), w, cacheTime, response)
 				return
 			}
 		}
@@ -82,13 +76,7 @@
 			return
 		}
 
-<<<<<<< HEAD
 		serveJSONResponse(r.Context(), w, cacheTime, data)
-=======
-		cacheHeaders(w, cacheTime)
-		jsonHeader(w)
-		w.Write(data)
->>>>>>> ed847018
 
 		if cache != nil {
 			val := cache.Add(r.URL.String(), data)
