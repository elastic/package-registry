# Changelog
All notable changes to this project will be documented in this file.

The format is based on [Keep a Changelog](https://keepachangelog.com/en/1.0.0/),
and this project adheres to [Semantic Versioning](https://semver.org/spec/v2.0.0.html).

## [Unreleased](https://github.com/elastic/package-registry/compare/v1.10.0...main)

### Breaking changes

### Bugfixes

<<<<<<< HEAD
* Rename indexer metrics related to get operations. [#853](https://github.com/elastic/package-registry/pull/853)
=======
* Return only the latest version of each package when a combined index is used. [#849](https://github.com/elastic/package-registry/pull/849)
* Return only first appearance of the same version of a package when it is available in multiple indexes. [#849](https://github.com/elastic/package-registry/pull/849)
>>>>>>> 672baef5

### Added

* Add `elastic.subscription` condition to package index metadata, use this value for backwards compatibility with previous `license` field. [#826](https://github.com/elastic/package-registry/pull/826)

### Deprecated

### Known Issues


## [v1.10.0](https://github.com/elastic/package-registry/compare/v1.9.0...v1.10.0)

### Breaking changes

### Bugfixes

### Added

* Update Go version and base Ubuntu image. [#821](https://github.com/elastic/package-registry/pull/821)
* Add support for "threat_intel" category. [#841](https://github.com/elastic/package-registry/pull/841)
* Instrument package registry with Prometheus metrics. [#827](https://github.com/elastic/package-registry/pull/827)

### Deprecated

### Known Issues


## [v1.9.0](https://github.com/elastic/package-registry/compare/v1.8.0...v1.9.0)

### Breaking changes

### Bugfixes

* Data streams are properly read from Zip packages without entries for directories. [#817](https://github.com/elastic/package-registry/pull/817)

### Added

* Prepare stub for Storage Indexer. Disable fetching packages from Package Storage v1. [#811](https://github.com/elastic/package-registry/pull/811)
* Support input packages. [#809](https://github.com/elastic/package-registry/pull/809)
* Implement storage indexer. [#814](https://github.com/elastic/package-registry/pull/814)
* Implement remote resolver for storage indexer. [#823](https://github.com/elastic/package-registry/pull/823)

### Deprecated

### Known Issues


## [v1.8.0](https://github.com/elastic/package-registry/compare/v1.7.0...v1.8.0)

### Breaking changes

* Structured logging following JSON ECS format. [#796](https://github.com/elastic/package-registry/pull/786).

### Bugfixes

* Apply release fallback to datastreams validation. [#804](https://github.com/elastic/package-registry/pull/804).

### Added

* Add `-log-level` and `-log-type` flags to configure logging. [#796](https://github.com/elastic/package-registry/pull/786).
* Update Go runtime to 1.18.0. [#805](https://github.com/elastic/package-registry/pull/805)

### Deprecated

### Known Issues


## [v1.7.0](https://github.com/elastic/package-registry/compare/v1.6.0...v1.7.0)

### Breaking changes

* Packages with major version 0 or with prerelease labels are only returned by search requests when they include `prerelease=true` or `experimental=true`. [#785](https://github.com/elastic/package-registry/pull/785)
* Release level of a package without release tag is based on its semantic versioning now, previously it was experimental. [#785](https://github.com/elastic/package-registry/pull/785)
* Release level of a data stream without release tag is the same as the package that contains it, previously it was experimental. [#785](https://github.com/elastic/package-registry/pull/785)

### Bugfixes

### Added

* Add the `prerelease` parameter in search requests to include in-development versions of packages. [#785](https://github.com/elastic/package-registry/pull/785)

### Deprecated

* `experimental` parameter in search requests is deprecated. [#785](https://github.com/elastic/package-registry/pull/785)

### Known Issues

## [v1.6.0](https://github.com/elastic/package-registry/compare/v1.5.1...v1.6.0)

### Breaking changes

* Ignore the `internal` parameter in packages and `/search` requests. [#765](https://github.com/elastic/package-registry/pull/765)

### Bugfixes

* Fix panic when opening specially crafted Zip file. [#764](https://github.com/elastic/package-registry/pull/764)
* Fix unbounded memory issue when handling HTTP/2 requests. [#788](https://github.com/elastic/package-registry/pull/788)

### Added

* Update APM Go Agent to 1.14.0. [#759](https://github.com/elastic/package-registry/pull/759)
* Update Gorilla to 1.8.0. [#759](https://github.com/elastic/package-registry/pull/759)
* Support package signatures. [#760](https://github.com/elastic/package-registry/pull/760)
* Update Go runtime to 1.17.6. [#788](https://github.com/elastic/package-registry/pull/788)
* Use Ubuntu LTS as base image instead of CentOS [#787](https://github.com/elastic/package-registry/pull/787)

### Deprecated


### Known Issues


## [1.5.1](https://github.com/elastic/package-registry/compare/v1.5.0...v1.5.1)

### Breaking changes

### Bugfixes

* Properly handle modification headers (`If-Modified-Since`, `Last-Modified`) for static resources. [#756](https://github.com/elastic/package-registry/pull/756)

### Added

### Deprecated

### Known Issues


## [1.5.0](https://github.com/elastic/package-registry/compare/v1.4.1...v1.5.0)

### Breaking changes

### Bugfixes

* Fix: remove duplicated Categories property. [#748](https://github.com/elastic/package-registry/pull/748)

### Added

* Configuration file path can be selected with the `-config` flag. [#745](https://github.com/elastic/package-registry/pull/745)
* Configuration flags can be provided using environment variables. [#745](https://github.com/elastic/package-registry/pull/745)
* Add `-tls-cert` and `-tls-key` flags to configure HTTPS. [#711](https://github.com/elastic/package-registry/issues/711) [#746](https://github.com/elastic/package-registry/issues/746)
* Support for `elasticsearch.privileges.cluster` in package manifest. [#750](https://github.com/elastic/package-registry/pull/750)
* Update Go runtime to 1.17.1. [#753](https://github.com/elastic/package-registry/pull/753)

### Deprecated

### Known Issues


## [1.4.1](https://github.com/elastic/package-registry/compare/v1.4.0...v1.4.1)

### Breaking changes

### Bugfixes

* Fix issue with relative paths when loading data streams. [#742](https://github.com/elastic/package-registry/pull/742)

### Added

### Deprecated

### Known Issues


## [1.4.0](https://github.com/elastic/package-registry/compare/v1.3.0...v1.4.0)

### Breaking changes

### Bugfixes

* Search API: sort packages by title. [#647](https://github.com/elastic/package-registry/issues/647) [#739](https://github.com/elastic/package-registry/pull/739)

### Added

* Decouple API from backend "indexers". [#703](https://github.com/elastic/package-registry/pull/703)
* Add support to serve packages stored as zip archives. [#703](https://github.com/elastic/package-registry/pull/703)

### Deprecated

### Known Issues

* Individual packages cannot be load if their path is specified with a trailing slash. [#742](https://github.com/elastic/package-registry/pull/742)

## [1.3.0](https://github.com/elastic/package-registry/compare/v1.2.0...v.1.3.0)

### Breaking changes

* Change format of responses to `/package` to make `{"constraint": {"kibana.version": "7.16.0"}}` be `{"constraint": {"kibana": {"version": "7.16.0"}}}`. [#733](https://github.com/elastic/package-registry/pull/733)

### Bugfixes

### Added

* Added `constraints` and `owner` fields to `/search` responses. [#731](https://github.com/elastic/package-registry/issues/731) [#734](https://github.com/elastic/package-registry/pull/734)
* Add categories to /search output. Categories are added to the package and policy-templates. [#735](https://github.com/elastic/package-registry/pull/735)

### Deprecated

### Known Issues

## [1.2.0](https://github.com/elastic/package-registry/compare/v1.1.0...v1.2.0)

### Breaking changes

### Bugfixes

* Fix: don't list old packages with categories incompatible with latest revisions. [#719](https://github.com/elastic/package-registry/pull/719)

### Added

* Support `elasticsearch.privileges.indices` in data stream manifests. [#713](https://github.com/elastic/package-registry/pull/713)

### Deprecated

### Known Issues

## [1.1.0](https://github.com/elastic/package-registry/compare/v1.0.0...v1.1.0)

### Breaking changes

### Bugfixes

### Added

* Add -httpprof flag to enable HTTP profiling with pprof. [#709](https://github.com/elastic/package-registry/pull/709)
* Adjust counting logic for categories/policy templates. [#716](https://github.com/elastic/package-registry/pull/716)

### Deprecated

### Known Issues

## [1.0.0](https://github.com/elastic/package-registry/compare/v0.21.0...v1.0.0)

### Breaking changes

### Bugfixes

### Added

* Update Go to 1.16.7 [#706](https://github.com/elastic/package-registry/pull/706).

### Deprecated

### Known Issues

## [0.21](https://github.com/elastic/package-registry/compare/v0.20.0...v0.21.0)

### Breaking changes

### Bugfixes

### Added

* Add instrumentation with the APM Go Agent [#702](https://github.com/elastic/package-registry/pull/702).

### Deprecated

### Known Issues

## [0.20](https://github.com/elastic/package-registry/compare/v0.19.0...v0.20.0)

### Breaking changes

### Bugfixes

### Added

* Support filtering /categories using `kibana.version` query param [#695](https://github.com/elastic/package-registry/pull/695)

### Deprecated

### Known Issues

## [0.19.0](https://github.com/elastic/package-registry/compare/v0.18.0...v0.19.0)

### Breaking changes

### Bugfixes

* Disable Handlebars parsing. [#692] (https://github.com/elastic/package-registry/pull/692)

### Added

* Add input groups support. [#685] (https://github.com/elastic/package-registry/pull/685)

### Deprecated

### Known Issues

## [0.18.0](https://github.com/elastic/package-registry/compare/v0.17.0...v0.18.0)

### Breaking changes

### Bugfixes

### Added

* Support "synthetics" type. [#688] (https://github.com/elastic/package-registry/pull/688)

### Deprecated

### Known Issues

## [0.17.0](https://github.com/elastic/package-registry/compare/v0.16.0...0.17.0)

### Bugfixes

* Fix the package not loading if it has an accidental file left in the package root directory. Add semver validation of the version directory. [#673] (https://github.com/elastic/package-registry/pull/673)

### Added

* Add "dataset_is_prefix" field to data stream. [#674] (https://github.com/elastic/package-registry/pull/674)

## [0.16.0](https://github.com/elastic/package-registry/compare/v0.15.0...v0.16.0)

### Breaking changes

### Bugfixes

### Added

* Package validation can be disabled via command line option. [#667] (https://github.com/elastic/package-registry/pull/667)

### Deprecated

### Known Issues

## [0.15.0](https://github.com/elastic/package-registry/compare/v0.14.0...v0.15.0)

### Breaking changes

### Bugfixes

### Added

* Add "hidden" field to data stream. [#660] (https://github.com/elastic/package-registry/pull/660)
* Add "ilm_policy" field to data stream. [#657] (https://github.com/elastic/package-registry/pull/657)

### Deprecated

### Known Issue

## [0.14.0](https://github.com/elastic/package-registry/compare/v0.13.0...v0.14.0)

### Breaking changes

### Bugfixes

* Set cache headers for 404 for all API endpoints to private, no-store.[#652](https://github.com/elastic/package-registry/pull/652)

### Added

* Add "traces" as legal event type. [#656](https://github.com/elastic/package-registry/pull/656)
* Add input-level `template_path` field. [#655](https://github.com/elastic/package-registry/pull/655)

### Deprecated

### Known Issue

## [0.13.0](https://github.com/elastic/package-registry/compare/v0.12.1...v0.13.0)

### Breaking changes

### Bugfixes
* Set cache headers for 404 and 400 to 0. [#649](https://github.com/elastic/package-registry/pull/649)

### Added

### Deprecated

### Known Issue

## [v0.12.1](https://github.com/elastic/package-registry/compare/v0.12.0...v0.12.1)

### Breaking changes

### Bugfixes

* Expose proper EPR version. [#644](https://github.com/elastic/package-registry/pull/644)

### Added

### Deprecated

### Known Issue

## [v0.12.0](https://github.com/elastic/package-registry/compare/v0.11.0...v0.12.0)

### Breaking changes

* Rename config template to policy template and dataset to data stream. [#641](https://github.com/elastic/package-registry/pull/641)

### Bugfixes

### Added

* Add validation for icons and screenshots. [#537](https://github.com/elastic/package-registry/pull/537)

### Deprecated

### Known Issue

## [v0.11.0](https://github.com/elastic/package-registry/compare/v0.10.0...v0.11.0)

### Breaking changes

* Rename version to service.version in index handler. [#633](https://github.com/elastic/package-registry/pull/633)
* Remove config `public_dir` which is replaced by `package_paths`. [#632](https://github.com/elastic/package-registry/pull/632)
* Ship packages as zip instead of tar.gz [#628](https://github.com/elastic/package-registry/pull/628)
* Rename image src to path and have src as the original value from the manifest. [#629](https://github.com/elastic/package-registry/pull/629)

### Added

* Add `cache_time.index` as config option. [#631](https://github.com/elastic/package-registry/pull/631)

## [v0.10.0](https://github.com/elastic/package-registry/compare/v0.9.0...v0.10.0)

### Breaking changes

* Change dataset.* fields to data_stream.* fields. [#622](https://github.com/elastic/package-registry/pull/622)

## [v0.9.0](https://github.com/elastic/package-registry/compare/v0.8.0...v0.9.0)

### Breaking changes

* Change dataset.* fields to datastream.* fields. [#618](https://github.com/elastic/package-registry/pull/618)

## [v0.8.0](https://github.com/elastic/package-registry/compare/v0.7.1...v0.8.0)

### Breaking changes

### Bugfixes

### Added

* Allow numbers in package names. [#614](https://github.com/elastic/package-registry/pull/614)

### Deprecated

### Known Issue

## [v0.7.1](https://github.com/elastic/package-registry/compare/v0.7.0...v0.7.1)

### Bugfixes

* Always populate template_path. [#600](https://github.com/elastic/package-registry/pull/600)

## [v0.7.0](https://github.com/elastic/package-registry/compare/v0.6.0...v0.7.0)

### Bugfixes

* Fix Gogle Cloud tag typo. [#592](https://github.com/elastic/package-registry/pull/592)

### Added

* Add missing MIME types. [#599](https://github.com/elastic/package-registry/pull/599)
* Make `release` field available as part of `/search` endpoint. [#591](https://github.com/elastic/package-registry/pull/591)

### Deprecated

* Remove development mode. [#597](https://github.com/elastic/package-registry/pull/597)

## [v0.6.0](https://github.com/elastic/package-registry/compare/v0.4.0...v0.6.0)

### Breaking changes

* Change stream.* fields to dataset.* fields. [#492](https://github.com/elastic/package-registry/pull/492)
* Remove `solution` entry support in package manfiest. [#504](https://github.com/elastic/package-registry/pull/504)
* Remove support for Elasticsearch requirements [#516](https://github.com/elastic/package-registry/pull/516)
* Rename `kibana` query param to `kibana.version`. [#518](https://github.com/elastic/package-registry/pull/518)
* Remove `removable` flag from package manifest. [#532](https://github.com/elastic/package-registry/pull/532)
* Rename `datasources` to `config_templates` in dataset manifest. [#570](https://github.com/elastic/package-registry/pull/570)
* Remove support for logs and metrics category. [#571](https://github.com/elastic/package-registry/pull/571)
* Remove `dataset.type: event` as suported type. [#567](https://github.com/elastic/package-registry/pull/567)
* Remove support for requirements. Use conditions instead. [#574](https://github.com/elastic/package-registry/pull/574)

### Added
* Use filepath.Walk to find valid package content data. [#438](https://github.com/elastic/package-registry/pull/438)
* Validate handlebarsjs stream configuration templates. [#445](https://github.com/elastic/package-registry/pull/445)
* Serve favicon as embedded resource. [#468](https://github.com/elastic/package-registry/pull/468)
* Generate index.json file. [#470](https://github.com/elastic/package-registry/pull/470)
* Stream archived package content. [#472](https://github.com/elastic/package-registry/pull/472)
* Generate package index.json files. [#479](https://github.com/elastic/package-registry/pull/479)
* Add validation for dataset type. [#501](https://github.com/elastic/package-registry/pull/501)
* Add -dry-run flag. [#503](https://github.com/elastic/package-registry/pull/503)
* Encode fields in Kibana objects if not encoded. [#506](https://github.com/elastic/package-registry/pull/506)
* Validate required fields in datasets. [#507](https://github.com/elastic/package-registry/pull/507)
* Do not require "config.yml". [#508](https://github.com/elastic/package-registry/pull/508)
* Validate version consistency. [#510](https://github.com/elastic/package-registry/pull/510)
* Remove package code generator. [#513](https://github.com/elastic/package-registry/pull/513)
* Support multiple packages paths. [#525](https://github.com/elastic/package-registry/pull/525)
* Added support for ecs style validation for dataset fields. [#520](https://github.com/elastic/package-registry/pull/520)
* Use BasePackage for search output data. [#529](https://github.com/elastic/package-registry/pull/529)
* Add support for owner field in package manifest. [#536](https://github.com/elastic/package-registry/pull/536)
* Introduce development mode. [#543](https://github.com/elastic/package-registry/pull/543)
* Add additional supported categories to package. [#533](https://github.com/elastic/package-registry/pull/533)
* Apply rule: first package found served. [#546](https://github.com/elastic/package-registry/pull/546)
* Implement package watcher. [#553](https://github.com/elastic/package-registry/pull/553)
* Add conditions as future replacement of requirements. [#519](https://github.com/elastic/package-registry/pull/519)
* Introduce `elasticsearch.ingest_pipeline.name` as config option. [#](https://github.com/elastic/package-registry/pull/)

### Deprecated

* Delete package index.json from archives. Don't serve index.json as resource. [#488](https://github.com/elastic/package-registry/pull/488)

## [v0.4.0](https://github.com/elastic/package-registry/compare/v0.3.0...v0.4.0)

### Breaking changes

* Change package path from /package/{packagename}-{version} to /package/{packagename}/{version} [#300](https://github.com/elastic/integrations-registry/pull/300)
* By default /search?package= now only returns the most recent package. [#301](https://github.com/elastic/integrations-registry/pull/301)
* Stream configuration filenames have `.hbs` suffix appended [#308](https://github.com/elastic/package-registry/pull/380)
* Align package storage directories with public dir structure [#376](https://github.com/elastic/package-registry/pull/376)
* Use index template v2 format for pre-built and generated index templates. [#392](https://github.com/elastic/package-registry/pull/392)

### Bugfixes

* Remove caching headers in case of errors. [#275](https://github.com/elastic/integrations-registry/pull/275)

### Added

* Allow to set cache times through config. [#271](https://github.com/elastic/integrations-registry/pull/271)
* Make README.md file a required file for a package. [#287](https://github.com/elastic/integrations-registry/pull/287)
*  Add stream fields to each dataset [#296](https://github.com/elastic/integrations-registry/pull/296)
* Add `all` query param to return all packages. By default is set false. [#301](https://github.com/elastic/integrations-registry/pull/301)
* Add `multiple` config for datasource. By default true. [#361](https://github.com/elastic/integrations-registry/pull/361)
* Add `removable` flag to package manifest. Default is true. [#359](https://github.com/elastic/integrations-registry/pull/359)
* Add stream template to package json. [#335](https://github.com/elastic/integrations-registry/pull/335)
* Add support for multiple inputs per dataset. [#346](https://github.com/elastic/integrations-registry/pull/346)
* Add experimental releases for packages and datasets. [#382](https://github.com/elastic/integrations-registry/pull/382)
* Handle invalid query params and return error. [#382](https://github.com/elastic/integrations-registry/pull/382)
* Add basic access logs. [#400](https://github.com/elastic/integrations-registry/pull/400)
* Validate ingest pipeline during packaging phrase. [#426](https://github.com/elastic/package-registry/pull/426)
* Use http.FileServer to serve package content and define HTTP headers [#425](https://github.com/elastic/package-registry/pull/425)
* Remove requirement for streams definition in dataset manifest. [#483](https://github.com/elastic/package-registry/pull/483)


## [v0.3.0](https://github.com/elastic/package-registry/compare/v0.2.0...v0.3.0)

### Breaking changes

* Change `requirements.kibana.version.min/max` to `requirements.kibana.versions: {semver-range}`
* Encode Kibana objects during packaging. [#157](https://github.com/elastic/integrations-registry/pull/157)
* Prefix package download url with `/epr/{package-name}`.
* Remove dataset.name but introduce dataset.id and dataset.path. [#176](https://github.com/elastic/package-registry/pull/176)

### Bugfixes

* Fix header for `tar.gz` files from `application/json` to `application/gzip`. [#154](https://github.com/elastic/integrations-registry/pull/154)

### Added

* Add `/health` and `/health?ready=1` endpoint for healthcheck. [#151](https://github.com/elastic/integrations-registry/pull/151)
* Add `default` config to dataset manifest. [#148](https://github.com/elastic/integrations-registry/pull/148)
* Update Golang version to 1.13.4. [#159](https://github.com/elastic/integrations-registry/pull/159)
* Add missing assets from datasets. [#146](https://github.com/elastic/integrations-registry/pull/146)
* Add `format_version` to define the package format.
* Add dataset array to package info endpoint. [#162](https://github.com/elastic/integrations-registry/pull/162)
* Add path field to search and package info endpoint. [#174](https://github.com/elastic/integrations-registry/pull/174)
* Add download field to package info endpoint. [#174](https://github.com/elastic/integrations-registry/pull/174)
* Add `package` field to dataset. [#189](https://github.com/elastic/integrations-registry/pull/189)
* Add support for datasources. [#216](https://github.com/elastic/integrations-registry/pull/216) [#212](https://github.com/elastic/integrations-registry/pull/212)


## [0.2.0](https://github.com/elastic/package-registry/compare/v0.1.0...v0.2.0)

### Breaking changes

* Package Kibana compatiblity version is changed to `"kibana": { "max": "1.2.3"}` [#134](https://github.com/elastic/integrations-registry/pull/134)
* Rename `integrations-registry` to `package-registry`. [#138](https://github.com/elastic/integrations-registry/pull/138)
* Remove `packages.path` config and replace it with `public_dir` config. [#118](https://github.com/elastic/integrations-registry/pull/118)

### Bugfixes

* Change empty /search API output from `null` to `[]`. [#111](https://github.com/elastic/integrations-registry/pull/111)

### Added

* Add validation check that Kibana min/max are valid semver versions. [#99](https://github.com/elastic/integrations-registry/pull/99)
* Adding Cache-Control max-age headers to all http responses set to 1h. [#101](https://github.com/elastic/integrations-registry/pull/101)
* Validate packages to guarantee only predefined categories can be used. [#100](https://github.com/elastic/integrations-registry/pull/100)
* Cache all manifest on service startup for resource optimisation. [#103](https://github.com/elastic/integrations-registry/pull/103)
* Fix Docker image to specific Golang version. [#107](https://github.com/elastic/integrations-registry/pull/107)
* Add .dockerignore file for slimmer image. [#104](https://github.com/elastic/integrations-registry/pull/104)
* Move package generation to its own package. [#112](https://github.com/elastic/integrations-registry/pull/112)
* Remove not needed files in Docker image. [#106](https://github.com/elastic/integrations-registry/pull/106)
* Add healthcheck to docker file. [#115](https://github.com/elastic/integrations-registry/pull/115)
* Make caching headers configurable per endpoint. [#116](https://github.com/elastic/integrations-registry/pull/116)
* Add readme entry to package endpoint. [#128](https://github.com/elastic/integrations-registry/pull/128)


## [0.1.0]

First tagged release. No changelog existed so far.<|MERGE_RESOLUTION|>--- conflicted
+++ resolved
@@ -10,12 +10,9 @@
 
 ### Bugfixes
 
-<<<<<<< HEAD
-* Rename indexer metrics related to get operations. [#853](https://github.com/elastic/package-registry/pull/853)
-=======
 * Return only the latest version of each package when a combined index is used. [#849](https://github.com/elastic/package-registry/pull/849)
 * Return only first appearance of the same version of a package when it is available in multiple indexes. [#849](https://github.com/elastic/package-registry/pull/849)
->>>>>>> 672baef5
+* Rename indexer metrics related to get operations. [#853](https://github.com/elastic/package-registry/pull/853)
 
 ### Added
 
