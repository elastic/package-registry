--- conflicted
+++ resolved
@@ -15,11 +15,8 @@
 * Avoid parsing JSON columns in queries performed to artifacts related endpoints (SQL storage indexer). [#1386](https://github.com/elastic/package-registry/pull/1386)
 * Include SQL functions to improve filtering (SQL storage indexer). [#1442](https://github.com/elastic/package-registry/pull/1442)
 * Return just latest packages based on semantic versioning if `all=false` (SQL storage indexer). [#1445](https://github.com/elastic/package-registry/pull/1445)
-<<<<<<< HEAD
+* Apply a capabilities filter at database level if capabilities query parameter is set (SQL storage indexer). [#1448](https://github.com/elastic/package-registry/pull/1448)
 * Apply the discovery filter at database level if discovery query parameter is set (SQL storage indexer). [#1454](https://github.com/elastic/package-registry/pull/1454)
-=======
-* Apply a capabilities filter at database level if capabilities query parameter is set (SQL storage indexer). [#1448](https://github.com/elastic/package-registry/pull/1448)
->>>>>>> 7e847fdd
 
 ### Deprecated
 
