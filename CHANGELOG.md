--- conflicted
+++ resolved
@@ -12,11 +12,8 @@
 
 ### Added
 
-<<<<<<< HEAD
+* Avoid parsing JSON columns in queries performed to artifacts related endpoints (SQL storage indexer). [#1386](https://github.com/elastic/package-registry/pull/1386)
 * Include SQL functions to improve filtering (SQL storage indexer). [#1442](https://github.com/elastic/package-registry/pull/1442)
-=======
-* Avoid parsing JSON columns in queries performed to artifacts related endpoints (SQL storage indexer). [#1386](https://github.com/elastic/package-registry/pull/1386)
->>>>>>> 9312a30c
 
 ### Deprecated
 
