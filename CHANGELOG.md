# Changelog
All notable changes to this project will be documented in this file.

The format is based on [Keep a Changelog](https://keepachangelog.com/en/1.0.0/),
and this project adheres to [Semantic Versioning](https://semver.org/spec/v2.0.0.html).

## [unreleased](https://github.com/elastic/package-registry/compare/v1.31.0...main)

### Breaking changes

### Bugfixes

<<<<<<< HEAD
* Revert failing requests with 400 error code if there are unknown query parameters. [#1393](https://github.com/elastic/package-registry/pull/1393)
=======
* Fix filtering by category in search endpoint (SQL Storage Indexer). [#1394](https://github.com/elastic/package-registry/pull/1394)
>>>>>>> c1d483c3

### Added

### Deprecated

### Known Issues


## [v1.31.0](https://github.com/elastic/package-registry/compare/v1.30.1...v1.31.0)

### Breaking changes

* Fail requests with 400 error code if there are unknown query parameters. This can be disabled via flag (-allow-unknown-query-parameters). [#1382](https://github.com/elastic/package-registry/pull/1382)

### Bugfixes

* Update Go runtime to 1.24.6. [#1388](https://github.com/elastic/package-registry/pull/1388)

### Added

* New Security subcategory "asset_inventory" [#1357](https://github.com/elastic/package-registry/pull/1357)
* Update default value for the batch size used in SQL storage indexer. [#1372](https://github.com/elastic/package-registry/pull/1372)
* Skip adding to cache requests containing package query parameter. [#1378](https://github.com/elastic/package-registry/pull/1378)
* Added cache for categories endpoint (SQL storage indexer). [#1379](https://github.com/elastic/package-registry/1379)
* Update default values for cache search and TTL settings search (SQL storage indexer). [#1379](https://github.com/elastic/package-registry/1379)
* Storage indexer based on Google Cloud Storage is now GA. [#1374](https://github.com/elastic/package-registry/pull/1374)

### Deprecated

### Known Issues


## [v1.30.1](https://github.com/elastic/package-registry/compare/v1.30.0...v1.30.1)

### Breaking changes

### Bugfixes
* Reorder fields in primary key to keep same ordering as before (technical preview). [#1348](https://github.com/elastic/package-registry/pull/1348)

### Added

### Deprecated

### Known Issues


## [v1.30.0](https://github.com/elastic/package-registry/compare/v1.29.0...v1.30.0)

### Breaking changes

### Bugfixes
* Fix spans used in SQL storage indexer (technical preview). [#1334](https://github.com/elastic/package-registry/pull/1334)
* Update Go runtime to 1.24.5. [#1346](https://github.com/elastic/package-registry/pull/1346)

### Added
* Add new method `MustParsePackage` to create new packages, running more validations. [#1333](https://github.com/elastic/package-registry/pull/1333)
* Allow to customize settings related to SQL storage indexer (technical preview). [#1334](https://github.com/elastic/package-registry/pull/1334) [#1337](https://github.com/elastic/package-registry/pull/1337)
* Cleanup SQL storage indexer backup database only when a new index version is downloaded (technical preview). [#1334](https://github.com/elastic/package-registry/pull/1334)
* Add support to discover content packages based on the datasets defined in the discovery parameter. [#1338](https://github.com/elastic/package-registry/pull/1338)
* Include deployment modes in responses when they are defined at inputs of the policy templates. [#1345](https://github.com/elastic/package-registry/pull/1345)

### Deprecated

### Known Issues


## [v1.29.0](https://github.com/elastic/package-registry/compare/v1.28.0...v1.29.0)

### Breaking changes

### Bugfixes

* Update Go runtime to 1.24.4. [#1324](https://github.com/elastic/package-registry/pull/1324)
* Ignore unknown categories instead of producing fatal errors. [#1297](https://github.com/elastic/package-registry/pull/1297)
* Fix usages of time.Since in defer statements used to obtain duration Prometheus metrics in the indexer. [#1304](https://github.com/elastic/package-registry/pull/1304)
* Rename some spans to avoid conflicts. [#1306](https://github.com/elastic/package-registry/pull/1306)

### Added

* Change license from Elastic License to Elastic License 2.0. [#1298](https://github.com/elastic/package-registry/pull/1298)
* Add APM spans for proxy requests and storage indexer Get calls. [#1306](https://github.com/elastic/package-registry/pull/1306)
* Add SQL storage indexer in technical preview. [#1313](https://github.com/elastic/package-registry/pull/1313) [#1326](https://github.com/elastic/package-registry/pull/1326)

### Deprecated

### Known Issues


## [v1.28.0](https://github.com/elastic/package-registry/compare/v1.27.0...v1.28.0)

### Breaking changes

### Bugfixes

* Update Go runtime to 1.24.1. [#1286](https://github.com/elastic/package-registry/pull/1286)

### Added

* Added new security subcategory `siem`. [#1284](https://github.com/elastic/package-registry/pull/1284)

### Deprecated

### Known Issues


## [v1.27.0](https://github.com/elastic/package-registry/compare/v1.26.0...v1.27.0)

### Breaking changes

* Remove support for TLS1.0. [#1259](https://github.com/elastic/package-registry/pull/1259)

### Bugfixes

* Update Go Runtime to 1.23.4. [#1261](https://github.com/elastic/package-registry/pull/1261)

### Added

* Include summary of data streams in search responses. [#1264](https://github.com/elastic/package-registry/pull/1264)
* Add Access-Control-Allow-Origin header for all origins. [#1266](https://github.com/elastic/package-registry/pull/1266)
* Expose `is_default` flag in agentless deployment modes. [#1269](https://github.com/elastic/package-registry/pull/1269)

### Deprecated

### Known Issues


## [v1.26.0](https://github.com/elastic/package-registry/compare/v1.25.0...v1.26.0)

### Breaking changes

### Bugfixes

* Update Go Runtime to 1.23.2. [#1242](https://github.com/elastic/package-registry/pull/1242)

### Added

* Add new `discovery` parameter to search and category endpoints. [#1235](https://github.com/elastic/package-registry/pull/1235)
* Expose `policy_templates.*.deployment_modes` field in both search and package endpoints. [#1244](https://github.com/elastic/package-registry/pull/1244)
* Expose `policy_templates_behavior` field in both search and package endpoints. [#1244](https://github.com/elastic/package-registry/pull/1244)

### Deprecated

### Known Issues


## [v1.25.0](https://github.com/elastic/package-registry/compare/v1.24.1...v1.25.0)

### Breaking changes

### Bugfixes

* Update Go Runtime to 1.23.1. [#1222](https://github.com/elastic/package-registry/pull/1222)

### Added

* Added support for content packages and its discovery fields. [#1220](https://github.com/elastic/package-registry/pull/1220)

### Deprecated

### Known Issues


## [v1.24.1](https://github.com/elastic/package-registry/compare/v1.24.0...v1.24.1)

### Breaking changes

### Bugfixes

* Update Go Runtime to 1.22.6. [#1215](https://github.com/elastic/package-registry/pull/1215)

### Added

### Deprecated

### Known Issues


## [v1.24.0](https://github.com/elastic/package-registry/compare/v1.23.1...v1.24.0)

### Breaking changes

### Bugfixes

* Fix context propagation in APM transaction for watcher backend process. [#1150](https://github.com/elastic/package-registry/pull/1150) [#1152](https://github.com/elastic/package-registry/pull/1152)
* Update Go Runtime to 1.22.2. [#1170](https://github.com/elastic/package-registry/issues/1170)

### Added

* Add support for multi-platform container images. [#1162](https://github.com/elastic/package-registry/pull/1162)
* Use Wolfi as base for container images. [#1169](https://github.com/elastic/package-registry/pull/1169)
* Reuse HTTP client when proxifying resolver requests. [#1147](https://github.com/elastic/package-registry/pull/1147)

### Deprecated

### Known Issues


## [v1.23.1](https://github.com/elastic/package-registry/compare/v1.23.0...v1.23.1)

### Breaking changes

### Bugfixes

* Update Go Runtime to 1.21.7. [#1144](https://github.com/elastic/package-registry/issues/1144)

### Added

* New Security subcategory "cloudsecurity_cdr" [#1142](https://github.com/elastic/package-registry/pull/1142)

### Deprecated

### Known Issues


## [v1.23.0](https://github.com/elastic/package-registry/compare/v1.22.0...v1.23.0)

### Breaking changes

### Bugfixes

* Update Go Runtime to 1.21.4. [#1124](https://github.com/elastic/package-registry/issues/1124)

### Added

* Add package and datastream agent privileges in the package endpoint [#1109](https://github.com/elastic/package-registry/pull/1109)
* Add owner.type to the package endpoint [#1109](https://github.com/elastic/package-registry/pull/1115)

### Deprecated

### Known Issues


## [v1.22.0](https://github.com/elastic/package-registry/compare/v1.21.0...v1.22.0)

### Breaking changes

### Bugfixes

* Update Go runtime to 1.21.3. [#1102](https://github.com/elastic/package-registry/pull/1102)
* Raise an error if the value of environment variables used to set parameters are not valid [#1103](https://github.com/elastic/package-registry/pull/1103)

### Added

* Add new parameter to specify minimum TLS version [#1103](https://github.com/elastic/package-registry/pull/1103)

### Deprecated

### Known Issues


## [v1.21.0](https://github.com/elastic/package-registry/compare/v1.20.0...v1.21.0)

### Breaking changes

### Bugfixes

* Update Go runtime to 1.20.7. [#1075](https://github.com/elastic/package-registry/pull/1075)
* Return all packages when using proxy mode and "all" query parameter is not set [#1055](https://github.com/elastic/package-registry/pull/1055)

### Added

* Add new query parameter "capabilities" in search endpoint [#1054](https://github.com/elastic/package-registry/pull/1054)
* Add new query parameter "capabilities" in categories endpoint [#1061](https://github.com/elastic/package-registry/pull/1061))
* Add new query parameters "spec.min" and "spec.max" in search endpoint [#1058](https://github.com/elastic/package-registry/pull/1058)
* Add new query parameters "spec.min" and "spec.max" in categories endpoint [#1059](https://github.com/elastic/package-registry/pull/1059)

### Deprecated

### Known Issues


## [v1.20.0](https://github.com/elastic/package-registry/compare/v1.19.0...v1.20.0)

### Breaking changes

### Bugfixes

* Update Go runtime to 1.20.4. [#987](https://github.com/elastic/package-registry/pull/987) [#1002](https://github.com/elastic/package-registry/pull/1002)
* Add fields related to subcategories into categories entrypoint with proxy mode [#1004](https://github.com/elastic/package-registry/pull/1004)

### Added

* New Security subcategory "Advanced Analytics (UEBA)" [#997](https://github.com/elastic/package-registry/pull/997)

### Deprecated

### Known Issues


## [v1.19.0](https://github.com/elastic/package-registry/compare/v1.18.0...v1.19.0)

### Breaking changes

### Bugfixes

### Added

* Update Go runtime to 1.20.2. [#957](https://github.com/elastic/package-registry/pull/957)

### Deprecated

* Deprecate Infrastructure category. [#970](https://github.com/elastic/package-registry/pull/970)

### Known Issues


## [v1.18.0](https://github.com/elastic/package-registry/compare/v1.17.0...v1.18.0)

### Breaking changes

### Bugfixes

* Fix typo in "enterprise_search" category. [#952](http://github.com/elastic/package-registry/pull/952)
* Update Go runtime to 1.19.6. [#959](https://github.com/elastic/package-registry/pull/959)

### Added

* Capitalize "Email" category title. [#952](https://github.com/elastic/package-registry/pull/951)
* New Security subcategory "Vulnerability Management". [#953](https://github.com/elastic/package-registry/pull/953)
* Add support for Windows. [#956](https://github.com/elastic/package-registry/pull/956)

### Deprecated

### Known Issues


## [v1.17.0](https://github.com/elastic/package-registry/compare/v1.16.3...v1.17.0)

### Breaking changes

### Bugfixes

### Added

* Add some APM instrumentation to storage indexer. [#939](https://github.com/elastic/package-registry/pull/939)
* Errors are logged through APM. [#941](https://github.com/elastic/package-registry/pull/941) [#942](https://github.com/elastic/package-registry/pull/941)

### Deprecated

### Known Issues


## [v1.16.3](https://github.com/elastic/package-registry/compare/v1.16.2...v1.16.3)

### Breaking changes

### Bugfixes

* Fix internal server error when proxy mode is used and a package that doesn't exist is requested. [#925](https://github.com/elastic/package-registry/pull/925)
* Don't forward headers when requesting files from the package storage, just download them. [#935](https://github.com/elastic/package-registry/issues/935)

### Added

### Deprecated

### Known Issues


## [v1.16.2](https://github.com/elastic/package-registry/compare/v1.16.1...v1.16.2)

### Breaking changes

### Bugfixes

* Remove range headers when forwarding requests to package storage. [#932](https://github.com/elastic/package-registry/pull/932)

### Added

### Deprecated

### Known Issues


## [v1.16.1](https://github.com/elastic/package-registry/compare/v1.16.0...v1.16.1)

### Breaking changes

### Bugfixes

* Update Go runtime to 1.19.4. [#924](https://github.com/elastic/package-registry/pull/924)
* Fix headers forwarding when forwarding artifacts requests to the package storage. [#928](https://github.com/elastic/package-registry/pull/928)

### Added

### Deprecated

### Known Issues


## [v1.16.0](https://github.com/elastic/package-registry/compare/v1.15.0...v1.16.0)

### Breaking changes

* Updated titles of some categories. [#914](https://github.com/elastic/package-registry/pull/914)

### Bugfixes

### Added

* Forward requests from package-storage instead of doing http redirects. [#915](https://github.com/elastic/package-registry/pull/915)
* Update default value for `proxy-url` parameter to be Elastic Package Registry production. [#899](https://github.com/elastic/package-registry/pull/899)
* Add additional categories and subcategories. [#914](https://github.com/elastic/package-registry/pull/914)
* Support subcategories. Include parent category in categories API. [#914](https://github.com/elastic/package-registry/pull/914)
* Update Go runtime to 1.19.3. [#919](https://github.com/elastic/package-registry/pull/919)

### Deprecated

### Known Issues


## [v1.15.0](https://github.com/elastic/package-registry/compare/v1.14.0...v1.15.0)

### Breaking changes

* Search results for requests including `experimental=true` don't return
  prerelease versions of packages that have been released at least once as GA. [#893](https://github.com/elastic/package-registry/pull/893)

### Bugfixes

* Return experimental packages on searches with `prerelease=true` and without
  `experimental=true`. [#894](https://github.com/elastic/package-registry/pull/894)

### Added

### Deprecated

### Known Issues


## [v1.14.0](https://github.com/elastic/package-registry/compare/v1.13.0...v1.14.0)

### Breaking changes

### Bugfixes

### Added

* Add support for "Infrastructure" category. [#888](https://github.com/elastic/package-registry/pull/888)

### Deprecated

### Known Issues


## [v1.13.0](https://github.com/elastic/package-registry/compare/v1.12.1...v1.13.0)

### Breaking changes

### Bugfixes

* Reduce peak memory footprint of recycling indices from storage. [#881](https://github.com/elastic/package-registry/pull/881)

### Added

* Use retriable HTTP client in proxy mode. [#883](https://github.com/elastic/package-registry/pull/883)

### Deprecated

### Known Issues


## [v1.12.1](https://github.com/elastic/package-registry/compare/v1.12.0...v1.12.1)

### Breaking changes

### Bugfixes

* Don't use io.ReadAll while recycling indices. [#878](https://github.com/elastic/package-registry/pull/878)

### Added

### Deprecated

### Known Issues


## [v1.12.0](https://github.com/elastic/package-registry/compare/v1.11.0...v1.12.0)

### Breaking changes

### Bugfixes

### Added

* Update favicon to be the Elastic Package Registry logo. [#858](https://github.com/elastic/package-registry/pull/858)
* Implement proxy mode. [#860](https://github.com/elastic/package-registry/pull/860) [#871](https://github.com/elastic/package-registry/pull/871) [#873](https://github.com/elastic/package-registry/pull/873)
* Update Go runtime to 1.19.1. [#872](https:/github.com/elastic/package-registry/pull/872)

### Deprecated

### Known Issues


## [v1.11.0](https://github.com/elastic/package-registry/compare/v1.10.0...v1.11.0)

### Breaking changes

### Bugfixes

* Return only the latest version of each package when a combined index is used. [#849](https://github.com/elastic/package-registry/pull/849)
* Return only first appearance of the same version of a package when it is available in multiple indexes. [#849](https://github.com/elastic/package-registry/pull/849)
* Rename indexer metrics related to get operations and add the indexer name label to it. [#853](https://github.com/elastic/package-registry/pull/853)

### Added

* Add `elastic.subscription` condition to package index metadata, use this value for backwards compatibility with previous `license` field. [#826](https://github.com/elastic/package-registry/pull/826)
* Add `source.license` to relevant API responses when available. [#854](https://github.com/elastic/package-registry/pull/854)

### Deprecated

### Known Issues


## [v1.10.0](https://github.com/elastic/package-registry/compare/v1.9.0...v1.10.0)

### Breaking changes

### Bugfixes

### Added

* Update Go version and base Ubuntu image. [#821](https://github.com/elastic/package-registry/pull/821)
* Add support for "threat_intel" category. [#841](https://github.com/elastic/package-registry/pull/841)
* Instrument package registry with Prometheus metrics. [#827](https://github.com/elastic/package-registry/pull/827)

### Deprecated

### Known Issues


## [v1.9.0](https://github.com/elastic/package-registry/compare/v1.8.0...v1.9.0)

### Breaking changes

### Bugfixes

* Data streams are properly read from Zip packages without entries for directories. [#817](https://github.com/elastic/package-registry/pull/817)

### Added

* Prepare stub for Storage Indexer. Disable fetching packages from Package Storage v1. [#811](https://github.com/elastic/package-registry/pull/811)
* Support input packages. [#809](https://github.com/elastic/package-registry/pull/809)
* Implement storage indexer. [#814](https://github.com/elastic/package-registry/pull/814)
* Implement remote resolver for storage indexer. [#823](https://github.com/elastic/package-registry/pull/823)

### Deprecated

### Known Issues


## [v1.8.0](https://github.com/elastic/package-registry/compare/v1.7.0...v1.8.0)

### Breaking changes

* Structured logging following JSON ECS format. [#796](https://github.com/elastic/package-registry/pull/786).

### Bugfixes

* Apply release fallback to datastreams validation. [#804](https://github.com/elastic/package-registry/pull/804).

### Added

* Add `-log-level` and `-log-type` flags to configure logging. [#796](https://github.com/elastic/package-registry/pull/786).
* Update Go runtime to 1.18.0. [#805](https://github.com/elastic/package-registry/pull/805)

### Deprecated

### Known Issues


## [v1.7.0](https://github.com/elastic/package-registry/compare/v1.6.0...v1.7.0)

### Breaking changes

* Packages with major version 0 or with prerelease labels are only returned by search requests when they include `prerelease=true` or `experimental=true`. [#785](https://github.com/elastic/package-registry/pull/785)
* Release level of a package without release tag is based on its semantic versioning now, previously it was experimental. [#785](https://github.com/elastic/package-registry/pull/785)
* Release level of a data stream without release tag is the same as the package that contains it, previously it was experimental. [#785](https://github.com/elastic/package-registry/pull/785)

### Bugfixes

### Added

* Add the `prerelease` parameter in search requests to include in-development versions of packages. [#785](https://github.com/elastic/package-registry/pull/785)

### Deprecated

* `experimental` parameter in search requests is deprecated. [#785](https://github.com/elastic/package-registry/pull/785)

### Known Issues

## [v1.6.0](https://github.com/elastic/package-registry/compare/v1.5.1...v1.6.0)

### Breaking changes

* Ignore the `internal` parameter in packages and `/search` requests. [#765](https://github.com/elastic/package-registry/pull/765)

### Bugfixes

* Fix panic when opening specially crafted Zip file. [#764](https://github.com/elastic/package-registry/pull/764)
* Fix unbounded memory issue when handling HTTP/2 requests. [#788](https://github.com/elastic/package-registry/pull/788)

### Added

* Update APM Go Agent to 1.14.0. [#759](https://github.com/elastic/package-registry/pull/759)
* Update Gorilla to 1.8.0. [#759](https://github.com/elastic/package-registry/pull/759)
* Support package signatures. [#760](https://github.com/elastic/package-registry/pull/760)
* Update Go runtime to 1.17.6. [#788](https://github.com/elastic/package-registry/pull/788)
* Use Ubuntu LTS as base image instead of CentOS [#787](https://github.com/elastic/package-registry/pull/787)

### Deprecated


### Known Issues


## [1.5.1](https://github.com/elastic/package-registry/compare/v1.5.0...v1.5.1)

### Breaking changes

### Bugfixes

* Properly handle modification headers (`If-Modified-Since`, `Last-Modified`) for static resources. [#756](https://github.com/elastic/package-registry/pull/756)

### Added

### Deprecated

### Known Issues


## [1.5.0](https://github.com/elastic/package-registry/compare/v1.4.1...v1.5.0)

### Breaking changes

### Bugfixes

* Fix: remove duplicated Categories property. [#748](https://github.com/elastic/package-registry/pull/748)

### Added

* Configuration file path can be selected with the `-config` flag. [#745](https://github.com/elastic/package-registry/pull/745)
* Configuration flags can be provided using environment variables. [#745](https://github.com/elastic/package-registry/pull/745)
* Add `-tls-cert` and `-tls-key` flags to configure HTTPS. [#711](https://github.com/elastic/package-registry/issues/711) [#746](https://github.com/elastic/package-registry/issues/746)
* Support for `elasticsearch.privileges.cluster` in package manifest. [#750](https://github.com/elastic/package-registry/pull/750)
* Update Go runtime to 1.17.1. [#753](https://github.com/elastic/package-registry/pull/753)

### Deprecated

### Known Issues


## [1.4.1](https://github.com/elastic/package-registry/compare/v1.4.0...v1.4.1)

### Breaking changes

### Bugfixes

* Fix issue with relative paths when loading data streams. [#742](https://github.com/elastic/package-registry/pull/742)

### Added

### Deprecated

### Known Issues


## [1.4.0](https://github.com/elastic/package-registry/compare/v1.3.0...v1.4.0)

### Breaking changes

### Bugfixes

* Search API: sort packages by title. [#647](https://github.com/elastic/package-registry/issues/647) [#739](https://github.com/elastic/package-registry/pull/739)

### Added

* Decouple API from backend "indexers". [#703](https://github.com/elastic/package-registry/pull/703)
* Add support to serve packages stored as zip archives. [#703](https://github.com/elastic/package-registry/pull/703)

### Deprecated

### Known Issues

* Individual packages cannot be load if their path is specified with a trailing slash. [#742](https://github.com/elastic/package-registry/pull/742)

## [1.3.0](https://github.com/elastic/package-registry/compare/v1.2.0...v.1.3.0)

### Breaking changes

* Change format of responses to `/package` to make `{"constraint": {"kibana.version": "7.16.0"}}` be `{"constraint": {"kibana": {"version": "7.16.0"}}}`. [#733](https://github.com/elastic/package-registry/pull/733)

### Bugfixes

### Added

* Added `constraints` and `owner` fields to `/search` responses. [#731](https://github.com/elastic/package-registry/issues/731) [#734](https://github.com/elastic/package-registry/pull/734)
* Add categories to /search output. Categories are added to the package and policy-templates. [#735](https://github.com/elastic/package-registry/pull/735)

### Deprecated

### Known Issues

## [1.2.0](https://github.com/elastic/package-registry/compare/v1.1.0...v1.2.0)

### Breaking changes

### Bugfixes

* Fix: don't list old packages with categories incompatible with latest revisions. [#719](https://github.com/elastic/package-registry/pull/719)

### Added

* Support `elasticsearch.privileges.indices` in data stream manifests. [#713](https://github.com/elastic/package-registry/pull/713)

### Deprecated

### Known Issues

## [1.1.0](https://github.com/elastic/package-registry/compare/v1.0.0...v1.1.0)

### Breaking changes

### Bugfixes

### Added

* Add -httpprof flag to enable HTTP profiling with pprof. [#709](https://github.com/elastic/package-registry/pull/709)
* Adjust counting logic for categories/policy templates. [#716](https://github.com/elastic/package-registry/pull/716)

### Deprecated

### Known Issues

## [1.0.0](https://github.com/elastic/package-registry/compare/v0.21.0...v1.0.0)

### Breaking changes

### Bugfixes

### Added

* Update Go to 1.16.7 [#706](https://github.com/elastic/package-registry/pull/706).

### Deprecated

### Known Issues

## [0.21](https://github.com/elastic/package-registry/compare/v0.20.0...v0.21.0)

### Breaking changes

### Bugfixes

### Added

* Add instrumentation with the APM Go Agent [#702](https://github.com/elastic/package-registry/pull/702).

### Deprecated

### Known Issues

## [0.20](https://github.com/elastic/package-registry/compare/v0.19.0...v0.20.0)

### Breaking changes

### Bugfixes

### Added

* Support filtering /categories using `kibana.version` query param [#695](https://github.com/elastic/package-registry/pull/695)

### Deprecated

### Known Issues

## [0.19.0](https://github.com/elastic/package-registry/compare/v0.18.0...v0.19.0)

### Breaking changes

### Bugfixes

* Disable Handlebars parsing. [#692] (https://github.com/elastic/package-registry/pull/692)

### Added

* Add input groups support. [#685] (https://github.com/elastic/package-registry/pull/685)

### Deprecated

### Known Issues

## [0.18.0](https://github.com/elastic/package-registry/compare/v0.17.0...v0.18.0)

### Breaking changes

### Bugfixes

### Added

* Support "synthetics" type. [#688] (https://github.com/elastic/package-registry/pull/688)

### Deprecated

### Known Issues

## [0.17.0](https://github.com/elastic/package-registry/compare/v0.16.0...0.17.0)

### Bugfixes

* Fix the package not loading if it has an accidental file left in the package root directory. Add semver validation of the version directory. [#673] (https://github.com/elastic/package-registry/pull/673)

### Added

* Add "dataset_is_prefix" field to data stream. [#674] (https://github.com/elastic/package-registry/pull/674)

## [0.16.0](https://github.com/elastic/package-registry/compare/v0.15.0...v0.16.0)

### Breaking changes

### Bugfixes

### Added

* Package validation can be disabled via command line option. [#667] (https://github.com/elastic/package-registry/pull/667)

### Deprecated

### Known Issues

## [0.15.0](https://github.com/elastic/package-registry/compare/v0.14.0...v0.15.0)

### Breaking changes

### Bugfixes

### Added

* Add "hidden" field to data stream. [#660] (https://github.com/elastic/package-registry/pull/660)
* Add "ilm_policy" field to data stream. [#657] (https://github.com/elastic/package-registry/pull/657)

### Deprecated

### Known Issue

## [0.14.0](https://github.com/elastic/package-registry/compare/v0.13.0...v0.14.0)

### Breaking changes

### Bugfixes

* Set cache headers for 404 for all API endpoints to private, no-store.[#652](https://github.com/elastic/package-registry/pull/652)

### Added

* Add "traces" as legal event type. [#656](https://github.com/elastic/package-registry/pull/656)
* Add input-level `template_path` field. [#655](https://github.com/elastic/package-registry/pull/655)

### Deprecated

### Known Issue

## [0.13.0](https://github.com/elastic/package-registry/compare/v0.12.1...v0.13.0)

### Breaking changes

### Bugfixes
* Set cache headers for 404 and 400 to 0. [#649](https://github.com/elastic/package-registry/pull/649)

### Added

### Deprecated

### Known Issue

## [v0.12.1](https://github.com/elastic/package-registry/compare/v0.12.0...v0.12.1)

### Breaking changes

### Bugfixes

* Expose proper EPR version. [#644](https://github.com/elastic/package-registry/pull/644)

### Added

### Deprecated

### Known Issue

## [v0.12.0](https://github.com/elastic/package-registry/compare/v0.11.0...v0.12.0)

### Breaking changes

* Rename config template to policy template and dataset to data stream. [#641](https://github.com/elastic/package-registry/pull/641)

### Bugfixes

### Added

* Add validation for icons and screenshots. [#537](https://github.com/elastic/package-registry/pull/537)

### Deprecated

### Known Issue

## [v0.11.0](https://github.com/elastic/package-registry/compare/v0.10.0...v0.11.0)

### Breaking changes

* Rename version to service.version in index handler. [#633](https://github.com/elastic/package-registry/pull/633)
* Remove config `public_dir` which is replaced by `package_paths`. [#632](https://github.com/elastic/package-registry/pull/632)
* Ship packages as zip instead of tar.gz [#628](https://github.com/elastic/package-registry/pull/628)
* Rename image src to path and have src as the original value from the manifest. [#629](https://github.com/elastic/package-registry/pull/629)

### Added

* Add `cache_time.index` as config option. [#631](https://github.com/elastic/package-registry/pull/631)

## [v0.10.0](https://github.com/elastic/package-registry/compare/v0.9.0...v0.10.0)

### Breaking changes

* Change dataset.* fields to data_stream.* fields. [#622](https://github.com/elastic/package-registry/pull/622)

## [v0.9.0](https://github.com/elastic/package-registry/compare/v0.8.0...v0.9.0)

### Breaking changes

* Change dataset.* fields to datastream.* fields. [#618](https://github.com/elastic/package-registry/pull/618)

## [v0.8.0](https://github.com/elastic/package-registry/compare/v0.7.1...v0.8.0)

### Breaking changes

### Bugfixes

### Added

* Allow numbers in package names. [#614](https://github.com/elastic/package-registry/pull/614)

### Deprecated

### Known Issue

## [v0.7.1](https://github.com/elastic/package-registry/compare/v0.7.0...v0.7.1)

### Bugfixes

* Always populate template_path. [#600](https://github.com/elastic/package-registry/pull/600)

## [v0.7.0](https://github.com/elastic/package-registry/compare/v0.6.0...v0.7.0)

### Bugfixes

* Fix Gogle Cloud tag typo. [#592](https://github.com/elastic/package-registry/pull/592)

### Added

* Add missing MIME types. [#599](https://github.com/elastic/package-registry/pull/599)
* Make `release` field available as part of `/search` endpoint. [#591](https://github.com/elastic/package-registry/pull/591)

### Deprecated

* Remove development mode. [#597](https://github.com/elastic/package-registry/pull/597)

## [v0.6.0](https://github.com/elastic/package-registry/compare/v0.4.0...v0.6.0)

### Breaking changes

* Change stream.* fields to dataset.* fields. [#492](https://github.com/elastic/package-registry/pull/492)
* Remove `solution` entry support in package manfiest. [#504](https://github.com/elastic/package-registry/pull/504)
* Remove support for Elasticsearch requirements [#516](https://github.com/elastic/package-registry/pull/516)
* Rename `kibana` query param to `kibana.version`. [#518](https://github.com/elastic/package-registry/pull/518)
* Remove `removable` flag from package manifest. [#532](https://github.com/elastic/package-registry/pull/532)
* Rename `datasources` to `config_templates` in dataset manifest. [#570](https://github.com/elastic/package-registry/pull/570)
* Remove support for logs and metrics category. [#571](https://github.com/elastic/package-registry/pull/571)
* Remove `dataset.type: event` as suported type. [#567](https://github.com/elastic/package-registry/pull/567)
* Remove support for requirements. Use conditions instead. [#574](https://github.com/elastic/package-registry/pull/574)

### Added
* Use filepath.Walk to find valid package content data. [#438](https://github.com/elastic/package-registry/pull/438)
* Validate handlebarsjs stream configuration templates. [#445](https://github.com/elastic/package-registry/pull/445)
* Serve favicon as embedded resource. [#468](https://github.com/elastic/package-registry/pull/468)
* Generate index.json file. [#470](https://github.com/elastic/package-registry/pull/470)
* Stream archived package content. [#472](https://github.com/elastic/package-registry/pull/472)
* Generate package index.json files. [#479](https://github.com/elastic/package-registry/pull/479)
* Add validation for dataset type. [#501](https://github.com/elastic/package-registry/pull/501)
* Add -dry-run flag. [#503](https://github.com/elastic/package-registry/pull/503)
* Encode fields in Kibana objects if not encoded. [#506](https://github.com/elastic/package-registry/pull/506)
* Validate required fields in datasets. [#507](https://github.com/elastic/package-registry/pull/507)
* Do not require "config.yml". [#508](https://github.com/elastic/package-registry/pull/508)
* Validate version consistency. [#510](https://github.com/elastic/package-registry/pull/510)
* Remove package code generator. [#513](https://github.com/elastic/package-registry/pull/513)
* Support multiple packages paths. [#525](https://github.com/elastic/package-registry/pull/525)
* Added support for ecs style validation for dataset fields. [#520](https://github.com/elastic/package-registry/pull/520)
* Use BasePackage for search output data. [#529](https://github.com/elastic/package-registry/pull/529)
* Add support for owner field in package manifest. [#536](https://github.com/elastic/package-registry/pull/536)
* Introduce development mode. [#543](https://github.com/elastic/package-registry/pull/543)
* Add additional supported categories to package. [#533](https://github.com/elastic/package-registry/pull/533)
* Apply rule: first package found served. [#546](https://github.com/elastic/package-registry/pull/546)
* Implement package watcher. [#553](https://github.com/elastic/package-registry/pull/553)
* Add conditions as future replacement of requirements. [#519](https://github.com/elastic/package-registry/pull/519)
* Introduce `elasticsearch.ingest_pipeline.name` as config option. [#](https://github.com/elastic/package-registry/pull/)

### Deprecated

* Delete package index.json from archives. Don't serve index.json as resource. [#488](https://github.com/elastic/package-registry/pull/488)

## [v0.4.0](https://github.com/elastic/package-registry/compare/v0.3.0...v0.4.0)

### Breaking changes

* Change package path from /package/{packagename}-{version} to /package/{packagename}/{version} [#300](https://github.com/elastic/integrations-registry/pull/300)
* By default /search?package= now only returns the most recent package. [#301](https://github.com/elastic/integrations-registry/pull/301)
* Stream configuration filenames have `.hbs` suffix appended [#308](https://github.com/elastic/package-registry/pull/380)
* Align package storage directories with public dir structure [#376](https://github.com/elastic/package-registry/pull/376)
* Use index template v2 format for pre-built and generated index templates. [#392](https://github.com/elastic/package-registry/pull/392)

### Bugfixes

* Remove caching headers in case of errors. [#275](https://github.com/elastic/integrations-registry/pull/275)

### Added

* Allow to set cache times through config. [#271](https://github.com/elastic/integrations-registry/pull/271)
* Make README.md file a required file for a package. [#287](https://github.com/elastic/integrations-registry/pull/287)
*  Add stream fields to each dataset [#296](https://github.com/elastic/integrations-registry/pull/296)
* Add `all` query param to return all packages. By default is set false. [#301](https://github.com/elastic/integrations-registry/pull/301)
* Add `multiple` config for datasource. By default true. [#361](https://github.com/elastic/integrations-registry/pull/361)
* Add `removable` flag to package manifest. Default is true. [#359](https://github.com/elastic/integrations-registry/pull/359)
* Add stream template to package json. [#335](https://github.com/elastic/integrations-registry/pull/335)
* Add support for multiple inputs per dataset. [#346](https://github.com/elastic/integrations-registry/pull/346)
* Add experimental releases for packages and datasets. [#382](https://github.com/elastic/integrations-registry/pull/382)
* Handle invalid query params and return error. [#382](https://github.com/elastic/integrations-registry/pull/382)
* Add basic access logs. [#400](https://github.com/elastic/integrations-registry/pull/400)
* Validate ingest pipeline during packaging phrase. [#426](https://github.com/elastic/package-registry/pull/426)
* Use http.FileServer to serve package content and define HTTP headers [#425](https://github.com/elastic/package-registry/pull/425)
* Remove requirement for streams definition in dataset manifest. [#483](https://github.com/elastic/package-registry/pull/483)


## [v0.3.0](https://github.com/elastic/package-registry/compare/v0.2.0...v0.3.0)

### Breaking changes

* Change `requirements.kibana.version.min/max` to `requirements.kibana.versions: {semver-range}`
* Encode Kibana objects during packaging. [#157](https://github.com/elastic/integrations-registry/pull/157)
* Prefix package download url with `/epr/{package-name}`.
* Remove dataset.name but introduce dataset.id and dataset.path. [#176](https://github.com/elastic/package-registry/pull/176)

### Bugfixes

* Fix header for `tar.gz` files from `application/json` to `application/gzip`. [#154](https://github.com/elastic/integrations-registry/pull/154)

### Added

* Add `/health` and `/health?ready=1` endpoint for healthcheck. [#151](https://github.com/elastic/integrations-registry/pull/151)
* Add `default` config to dataset manifest. [#148](https://github.com/elastic/integrations-registry/pull/148)
* Update Golang version to 1.13.4. [#159](https://github.com/elastic/integrations-registry/pull/159)
* Add missing assets from datasets. [#146](https://github.com/elastic/integrations-registry/pull/146)
* Add `format_version` to define the package format.
* Add dataset array to package info endpoint. [#162](https://github.com/elastic/integrations-registry/pull/162)
* Add path field to search and package info endpoint. [#174](https://github.com/elastic/integrations-registry/pull/174)
* Add download field to package info endpoint. [#174](https://github.com/elastic/integrations-registry/pull/174)
* Add `package` field to dataset. [#189](https://github.com/elastic/integrations-registry/pull/189)
* Add support for datasources. [#216](https://github.com/elastic/integrations-registry/pull/216) [#212](https://github.com/elastic/integrations-registry/pull/212)


## [0.2.0](https://github.com/elastic/package-registry/compare/v0.1.0...v0.2.0)

### Breaking changes

* Package Kibana compatiblity version is changed to `"kibana": { "max": "1.2.3"}` [#134](https://github.com/elastic/integrations-registry/pull/134)
* Rename `integrations-registry` to `package-registry`. [#138](https://github.com/elastic/integrations-registry/pull/138)
* Remove `packages.path` config and replace it with `public_dir` config. [#118](https://github.com/elastic/integrations-registry/pull/118)

### Bugfixes

* Change empty /search API output from `null` to `[]`. [#111](https://github.com/elastic/integrations-registry/pull/111)

### Added

* Add validation check that Kibana min/max are valid semver versions. [#99](https://github.com/elastic/integrations-registry/pull/99)
* Adding Cache-Control max-age headers to all http responses set to 1h. [#101](https://github.com/elastic/integrations-registry/pull/101)
* Validate packages to guarantee only predefined categories can be used. [#100](https://github.com/elastic/integrations-registry/pull/100)
* Cache all manifest on service startup for resource optimisation. [#103](https://github.com/elastic/integrations-registry/pull/103)
* Fix Docker image to specific Golang version. [#107](https://github.com/elastic/integrations-registry/pull/107)
* Add .dockerignore file for slimmer image. [#104](https://github.com/elastic/integrations-registry/pull/104)
* Move package generation to its own package. [#112](https://github.com/elastic/integrations-registry/pull/112)
* Remove not needed files in Docker image. [#106](https://github.com/elastic/integrations-registry/pull/106)
* Add healthcheck to docker file. [#115](https://github.com/elastic/integrations-registry/pull/115)
* Make caching headers configurable per endpoint. [#116](https://github.com/elastic/integrations-registry/pull/116)
* Add readme entry to package endpoint. [#128](https://github.com/elastic/integrations-registry/pull/128)


## [0.1.0]

First tagged release. No changelog existed so far.<|MERGE_RESOLUTION|>--- conflicted
+++ resolved
@@ -10,11 +10,8 @@
 
 ### Bugfixes
 
-<<<<<<< HEAD
+* Fix filtering by category in search endpoint (SQL Storage Indexer). [#1394](https://github.com/elastic/package-registry/pull/1394)
 * Revert failing requests with 400 error code if there are unknown query parameters. [#1393](https://github.com/elastic/package-registry/pull/1393)
-=======
-* Fix filtering by category in search endpoint (SQL Storage Indexer). [#1394](https://github.com/elastic/package-registry/pull/1394)
->>>>>>> c1d483c3
 
 ### Added
 
