// Copyright Elasticsearch B.V. and/or licensed to Elasticsearch B.V. under one
// or more contributor license agreements. Licensed under the Elastic License;
// you may not use this file except in compliance with the Elastic License.

package main

import (
	"log"
	"net/http"
	"time"

	"github.com/pkg/errors"

	"github.com/Masterminds/semver/v3"
	"github.com/gorilla/mux"

	"github.com/elastic/package-registry/packages"
)

const (
	packageIndexRouterPath = "/package/{packageName:[a-z0-9_]+}/{packageVersion}/"
)

var errPackageRevisionNotFound = errors.New("package revision not found")

func packageIndexHandler(indexer Indexer, cacheTime time.Duration) func(w http.ResponseWriter, r *http.Request) {
	return func(w http.ResponseWriter, r *http.Request) {
		vars := mux.Vars(r)
		packageName, ok := vars["packageName"]
		if !ok {
			badRequest(w, "missing package name")
			return
		}

		packageVersion, ok := vars["packageVersion"]
		if !ok {
			badRequest(w, "missing package version")
			return
		}

		_, err := semver.StrictNewVersion(packageVersion)
		if err != nil {
			badRequest(w, "invalid package version")
			return
		}

		opts := packages.NameVersionFilter(packageName, packageVersion)
		packages, err := indexer.Get(r.Context(), &opts)
		if err != nil {
			log.Printf("getting package path failed: %v", err)
			http.Error(w, "internal server error", http.StatusInternalServerError)
			return
		}
		if len(packages) == 0 {
			notFoundError(w, errPackageRevisionNotFound)
			return
		}

		w.Header().Set("Content-Type", "application/json")
		cacheHeaders(w, cacheTime)

<<<<<<< HEAD
		encoder := json.NewEncoder(w)
		encoder.SetIndent("", "  ")
		err = encoder.Encode(packages[0])
=======
		p, err := util.NewPackage(packagePath)
		if err != nil {
			log.Printf("loading package from path '%s' failed: %v", packagePath, err)

			http.Error(w, "internal server error", http.StatusInternalServerError)
			return
		}

		body, err := util.MarshalJSONPretty(p)
>>>>>>> 48e02323
		if err != nil {
			log.Printf("marshaling package index failed (path '%s'): %v", packages[0].BasePath, err)

			http.Error(w, "internal server error", http.StatusInternalServerError)
			return
		}
	}
}<|MERGE_RESOLUTION|>--- conflicted
+++ resolved
@@ -15,6 +15,7 @@
 	"github.com/gorilla/mux"
 
 	"github.com/elastic/package-registry/packages"
+	"github.com/elastic/package-registry/util"
 )
 
 const (
@@ -59,21 +60,7 @@
 		w.Header().Set("Content-Type", "application/json")
 		cacheHeaders(w, cacheTime)
 
-<<<<<<< HEAD
-		encoder := json.NewEncoder(w)
-		encoder.SetIndent("", "  ")
-		err = encoder.Encode(packages[0])
-=======
-		p, err := util.NewPackage(packagePath)
-		if err != nil {
-			log.Printf("loading package from path '%s' failed: %v", packagePath, err)
-
-			http.Error(w, "internal server error", http.StatusInternalServerError)
-			return
-		}
-
-		body, err := util.MarshalJSONPretty(p)
->>>>>>> 48e02323
+		err = util.WriteJSONPretty(w, packages[0])
 		if err != nil {
 			log.Printf("marshaling package index failed (path '%s'): %v", packages[0].BasePath, err)
 
