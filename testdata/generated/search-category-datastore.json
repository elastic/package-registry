[
  {
    "name": "example",
    "title": "Example Integration",
    "version": "1.0.0",
    "release": "ga",
    "description": "This is the example integration",
    "type": "integration",
    "download": "/epr/example/example-1.0.0.zip",
    "path": "/package/example/1.0.0",
    "policy_templates": [
      {
        "name": "logs",
        "title": "Logs datasource",
        "description": "Datasource for your log files.",
        "categories": [
          "datastore"
        ]
      }
    ],
<<<<<<< HEAD
    "conditions": {
      "kibana.version": "~7.x.x"
    },
    "owner": {
      "github": "ruflin"
    }
=======
    "categories": [
      "crm",
      "azure"
    ]
>>>>>>> 1bf22299
  }
]<|MERGE_RESOLUTION|>--- conflicted
+++ resolved
@@ -18,18 +18,17 @@
         ]
       }
     ],
-<<<<<<< HEAD
     "conditions": {
-      "kibana.version": "~7.x.x"
+      "kibana": {
+        "version": "~7.x.x"
+      }
     },
     "owner": {
       "github": "ruflin"
-    }
-=======
+    },
     "categories": [
       "crm",
       "azure"
     ]
->>>>>>> 1bf22299
   }
 ]