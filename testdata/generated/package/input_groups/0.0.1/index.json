{
  "name": "input_groups",
  "title": "Input Groups",
  "version": "0.0.1",
  "release": "beta",
  "description": "AWS Integration for testing input groups",
  "type": "integration",
  "download": "/epr/input_groups/input_groups-0.0.1.zip",
  "path": "/package/input_groups/0.0.1",
  "icons": [
    {
      "src": "/img/logo_aws.svg",
      "path": "/package/input_groups/0.0.1/img/logo_aws.svg",
      "title": "logo aws",
      "size": "32x32",
      "type": "image/svg+xml"
    }
  ],
  "conditions": {
    "kibana.version": "~7.x.x"
  },
  "format_version": "1.0.0",
  "readme": "/package/input_groups/0.0.1/docs/README.md",
  "license": "basic",
  "categories": [
    "aws",
    "cloud"
  ],
<<<<<<< HEAD
=======
  "conditions": {
    "kibana": {
      "version": "~7.x.x"
    }
  },
>>>>>>> 1bf22299
  "screenshots": [
    {
      "src": "/img/metricbeat-aws-overview.png",
      "path": "/package/input_groups/0.0.1/img/metricbeat-aws-overview.png",
      "title": "metricbeat aws overview",
      "size": "3848x2440",
      "type": "image/png"
    }
  ],
  "assets": [
    "/package/input_groups/0.0.1/manifest.yml",
    "/package/input_groups/0.0.1/docs/README.md",
    "/package/input_groups/0.0.1/docs/ec2.md",
    "/package/input_groups/0.0.1/img/logo_aws.svg",
    "/package/input_groups/0.0.1/img/logo_ec2.svg",
    "/package/input_groups/0.0.1/img/metricbeat-aws-ec2-overview.png",
    "/package/input_groups/0.0.1/img/metricbeat-aws-overview.png",
    "/package/input_groups/0.0.1/data_stream/ec2_logs/manifest.yml",
    "/package/input_groups/0.0.1/data_stream/ec2_metrics/manifest.yml",
    "/package/input_groups/0.0.1/data_stream/ec2_metrics/sample_event.json",
    "/package/input_groups/0.0.1/kibana/dashboard/0c610510-5cbd-11e9-8477-077ec9664dbd.json",
    "/package/input_groups/0.0.1/kibana/visualization/0a994af0-5c9d-11e9-8477-077ec9664dbd.json",
    "/package/input_groups/0.0.1/kibana/visualization/36f872a0-5c03-11e9-85b4-19d0072eb4f2.json",
    "/package/input_groups/0.0.1/kibana/visualization/38f96190-5c99-11e9-8477-077ec9664dbd.json",
    "/package/input_groups/0.0.1/kibana/visualization/7e4084e0-5c99-11e9-8477-077ec9664dbd.json",
    "/package/input_groups/0.0.1/kibana/visualization/80844540-5c97-11e9-8477-077ec9664dbd.json",
    "/package/input_groups/0.0.1/kibana/visualization/ab48c3f0-5ca6-11e9-8477-077ec9664dbd.json",
    "/package/input_groups/0.0.1/data_stream/ec2_logs/fields/agent.yml",
    "/package/input_groups/0.0.1/data_stream/ec2_logs/fields/base-fields.yml",
    "/package/input_groups/0.0.1/data_stream/ec2_logs/fields/ecs.yml",
    "/package/input_groups/0.0.1/data_stream/ec2_logs/fields/fields.yml",
    "/package/input_groups/0.0.1/data_stream/ec2_metrics/fields/agent.yml",
    "/package/input_groups/0.0.1/data_stream/ec2_metrics/fields/base-fields.yml",
    "/package/input_groups/0.0.1/data_stream/ec2_metrics/fields/ecs.yml",
    "/package/input_groups/0.0.1/data_stream/ec2_metrics/fields/fields.yml",
    "/package/input_groups/0.0.1/data_stream/ec2_metrics/fields/package-fields.yml",
    "/package/input_groups/0.0.1/data_stream/ec2_logs/agent/stream/s3.yml.hbs",
    "/package/input_groups/0.0.1/data_stream/ec2_logs/elasticsearch/ingest_pipeline/default.yml",
    "/package/input_groups/0.0.1/data_stream/ec2_metrics/agent/stream/stream.yml.hbs"
  ],
  "policy_templates": [
    {
      "name": "ec2",
      "title": "AWS EC2",
      "description": "Collect logs and metrics from EC2 service",
      "data_streams": [
        "ec2_logs",
        "ec2_metrics"
      ],
      "inputs": [
        {
          "type": "s3",
          "vars": [
            {
              "name": "visibility_timeout",
              "type": "text",
              "title": "Visibility Timeout",
              "description": "The duration that the received messages are hidden from subsequent retrieve requests after being retrieved by a ReceiveMessage request.  The maximum is 12 hours.",
              "multi": false,
              "required": false,
              "show_user": false
            },
            {
              "name": "api_timeout",
              "type": "text",
              "title": "API Timeout",
              "description": "The maximum duration of AWS API can take. The maximum is half of the visibility timeout value.",
              "multi": false,
              "required": false,
              "show_user": false
            }
          ],
          "title": "Collect logs from EC2 service",
          "description": "Collecting EC2 logs using S3 input",
          "input_group": "logs"
        },
        {
          "type": "aws/metrics",
          "title": "Collect metrics from EC2 service",
          "description": "Collecting EC2 metrics using AWS CloudWatch",
          "input_group": "metrics"
        }
      ],
      "multiple": true,
      "icons": [
        {
          "src": "/img/logo_ec2.svg",
          "path": "/package/input_groups/0.0.1/img/logo_ec2.svg",
          "title": "AWS EC2 logo",
          "size": "32x32",
          "type": "image/svg+xml"
        }
      ],
      "categories": [
        "compute"
      ],
      "screenshots": [
        {
          "src": "/img/metricbeat-aws-ec2-overview.png",
          "path": "/package/input_groups/0.0.1/img/metricbeat-aws-ec2-overview.png",
          "title": "metricbeat aws ec2 overview",
          "size": "2640x2240",
          "type": "image/png"
        }
      ],
      "readme": "/package/input_groups/0.0.1/docs/ec2.md"
    }
  ],
  "data_streams": [
    {
      "type": "logs",
      "dataset": "input_groups.ec2_logs",
      "title": "AWS EC2 logs",
      "release": "beta",
      "ingest_pipeline": "default",
      "streams": [
        {
          "input": "s3",
          "vars": [
            {
              "name": "queue_url",
              "type": "text",
              "title": "Queue URL",
              "description": "URL of the AWS SQS queue that messages will be received from.",
              "multi": false,
              "required": true,
              "show_user": true
            },
            {
              "name": "fips_enabled",
              "type": "bool",
              "title": "Enable S3 FIPS",
              "description": "Enabling this option changes the service name from `s3` to `s3-fips` for connecting to the correct service endpoint.",
              "multi": false,
              "required": false,
              "show_user": false,
              "default": false
            }
          ],
          "template_path": "s3.yml.hbs",
          "title": "AWS EC2 logs",
          "description": "Collect AWS EC2 logs using s3 input",
          "enabled": true
        }
      ],
      "package": "input_groups",
      "path": "ec2_logs"
    },
    {
      "type": "metrics",
      "dataset": "input_groups.ec2_metrics",
      "title": "AWS EC2 metrics",
      "release": "beta",
      "streams": [
        {
          "input": "aws/metrics",
          "vars": [
            {
              "name": "period",
              "type": "text",
              "title": "Period",
              "multi": false,
              "required": true,
              "show_user": true,
              "default": "5m"
            },
            {
              "name": "regions",
              "type": "text",
              "title": "Regions",
              "multi": true,
              "required": false,
              "show_user": true
            },
            {
              "name": "latency",
              "type": "text",
              "title": "Latency",
              "multi": false,
              "required": false,
              "show_user": false
            },
            {
              "name": "tags_filter",
              "type": "yaml",
              "title": "Tags Filter",
              "multi": false,
              "required": false,
              "show_user": false,
              "default": "# - key: \"created-by\"\n  # value: \"foo\"\n"
            }
          ],
          "template_path": "stream.yml.hbs",
          "title": "AWS EC2 metrics",
          "description": "Collect AWS EC2 metrics",
          "enabled": true
        }
      ],
      "package": "input_groups",
      "path": "ec2_metrics"
    }
  ],
  "vars": [
    {
      "name": "shared_credential_file",
      "type": "text",
      "title": "Shared Credential File",
      "description": "Directory of the shared credentials file.",
      "multi": false,
      "required": false,
      "show_user": false
    },
    {
      "name": "credential_profile_name",
      "type": "text",
      "title": "Credential Profile Name",
      "multi": false,
      "required": false,
      "show_user": true
    },
    {
      "name": "access_key_id",
      "type": "text",
      "title": "Access Key ID",
      "multi": false,
      "required": false,
      "show_user": false
    },
    {
      "name": "secret_access_key",
      "type": "text",
      "title": "Secret Access Key",
      "multi": false,
      "required": false,
      "show_user": false
    },
    {
      "name": "session_token",
      "type": "text",
      "title": "Session Token",
      "multi": false,
      "required": false,
      "show_user": false
    },
    {
      "name": "role_arn",
      "type": "text",
      "title": "Role ARN",
      "multi": false,
      "required": false,
      "show_user": false
    },
    {
      "name": "endpoint",
      "type": "text",
      "title": "Endpoint",
      "description": "URL of the entry point for an AWS web service.",
      "multi": false,
      "required": false,
      "show_user": false,
      "default": "amazonaws.com"
    }
  ]
}<|MERGE_RESOLUTION|>--- conflicted
+++ resolved
@@ -17,7 +17,9 @@
     }
   ],
   "conditions": {
-    "kibana.version": "~7.x.x"
+    "kibana": {
+      "version": "~7.x.x"
+    }
   },
   "format_version": "1.0.0",
   "readme": "/package/input_groups/0.0.1/docs/README.md",
@@ -26,14 +28,6 @@
     "aws",
     "cloud"
   ],
-<<<<<<< HEAD
-=======
-  "conditions": {
-    "kibana": {
-      "version": "~7.x.x"
-    }
-  },
->>>>>>> 1bf22299
   "screenshots": [
     {
       "src": "/img/metricbeat-aws-overview.png",
