[
  {
    "name": "example",
    "title": "Example",
    "version": "0.0.2",
    "release": "beta",
    "description": "This is the example integration.",
    "type": "integration",
    "download": "/epr/example/example-0.0.2.zip",
    "path": "/package/example/0.0.2",
<<<<<<< HEAD
    "conditions": {
      "kibana.version": ">=6.0.0"
    }
=======
    "categories": [
      "web"
    ]
>>>>>>> 1bf22299
  },
  {
    "name": "example",
    "title": "Example Integration",
    "version": "1.0.0",
    "release": "ga",
    "description": "This is the example integration",
    "type": "integration",
    "download": "/epr/example/example-1.0.0.zip",
    "path": "/package/example/1.0.0",
    "policy_templates": [
      {
        "name": "logs",
        "title": "Logs datasource",
        "description": "Datasource for your log files.",
        "categories": [
          "datastore"
        ]
      }
    ],
<<<<<<< HEAD
    "conditions": {
      "kibana.version": "~7.x.x"
    },
    "owner": {
      "github": "ruflin"
    }
=======
    "categories": [
      "crm",
      "azure"
    ]
>>>>>>> 1bf22299
  }
]<|MERGE_RESOLUTION|>--- conflicted
+++ resolved
@@ -8,15 +8,14 @@
     "type": "integration",
     "download": "/epr/example/example-0.0.2.zip",
     "path": "/package/example/0.0.2",
-<<<<<<< HEAD
     "conditions": {
-      "kibana.version": ">=6.0.0"
-    }
-=======
+      "kibana": {
+        "version": ">=6.0.0"
+      }
+    },
     "categories": [
       "web"
     ]
->>>>>>> 1bf22299
   },
   {
     "name": "example",
@@ -37,18 +36,17 @@
         ]
       }
     ],
-<<<<<<< HEAD
     "conditions": {
-      "kibana.version": "~7.x.x"
+      "kibana": {
+        "version": "~7.x.x"
+      }
     },
     "owner": {
       "github": "ruflin"
-    }
-=======
+    },
     "categories": [
       "crm",
       "azure"
     ]
->>>>>>> 1bf22299
   }
 ]