// Copyright Elasticsearch B.V. and/or licensed to Elasticsearch B.V. under one
// or more contributor license agreements. Licensed under the Elastic License;
// you may not use this file except in compliance with the Elastic License.

package main

import (
	"context"
	"encoding/json"
	"fmt"
	"net/http"
	"net/url"
	"sort"
	"strconv"
	"time"

	"github.com/Masterminds/semver/v3"
	"go.elastic.co/apm"

	"github.com/elastic/package-registry/util"
)

type Category struct {
	Id    string `yaml:"id" json:"id"`
	Title string `yaml:"title" json:"title"`
	Count int    `yaml:"count" json:"count"`
}

// categoriesHandler is a dynamic handler as it will also allow filtering in the future.
func categoriesHandler(indexer Indexer, cacheTime time.Duration) func(w http.ResponseWriter, r *http.Request) {
	return func(w http.ResponseWriter, r *http.Request) {
		query := r.URL.Query()

		filter, err := newCategoriesFilterFromQuery(query)
		if err != nil {
			badRequest(w, err.Error())
			return
		}

		includePolicyTemplates := false
		if v := query.Get("include_policy_templates"); v != "" {
			includePolicyTemplates, err = strconv.ParseBool(v)
			if err != nil {
				badRequest(w, fmt.Sprintf("invalid 'include_policy_templates' query param: '%s'", v))
				return
			}
		}

		opts := util.GetPackagesOptions{
			Filter: filter,
		}
		packages, err := indexer.GetPackages(r.Context(), &opts)
		if err != nil {
			notFoundError(w, err)
			return
		}

<<<<<<< HEAD
		categories := getCategories(r.Context(), packages, includePolicyTemplates)
=======
		packageList := filter.FilterPackages(r.Context(), packages)
		categories := filter.FilterCategories(r.Context(), packageList)
>>>>>>> a0102332

		data, err := getCategoriesOutput(r.Context(), categories)
		if err != nil {
			notFoundError(w, err)
			return
		}

		cacheHeaders(w, cacheTime)
		jsonHeader(w)
		fmt.Fprint(w, string(data))
	}
}

func newCategoriesFilterFromQuery(query url.Values) (*util.PackageFilter, error) {
	var filter util.PackageFilter

	if len(query) == 0 {
		return &filter, nil
	}

	var err error
	if v := query.Get("kibana.version"); v != "" {
		filter.KibanaVersion, err = semver.NewVersion(v)
		if err != nil {
			return nil, fmt.Errorf("invalid Kibana version '%s': %w", v, err)
		}
	}

	if v := query.Get("experimental"); v != "" {
		filter.Experimental, err = strconv.ParseBool(v)
		if err != nil {
			return nil, fmt.Errorf("invalid 'experimental' query param: '%s'", v)
		}
	}

	return &filter, nil
}

<<<<<<< HEAD
func getCategories(ctx context.Context, packages util.Packages, includePolicyTemplates bool) map[string]*Category {
=======
func (filter categoriesFilter) FilterPackages(ctx context.Context, packages util.Packages) map[string]util.Package {
	span, ctx := apm.StartSpan(ctx, "FilterPackages", "app")
	defer span.End()

	packageList := map[string]util.Package{}

	// Get unique list of newest packages
	for _, p := range packages {
		// Check if the package is compatible with Kibana version
		if filter.KibanaVersion != nil {
			if valid := p.HasKibanaVersion(filter.KibanaVersion); !valid {
				continue
			}
		}

		// Skip internal packages
		if p.Internal {
			continue
		}

		// Skip experimental packages if flag is not specified
		if p.Release == util.ReleaseExperimental && !filter.Experimental {
			continue
		}

		// Check if the version exists and if it should be added or not.
		// If the package in the list is newer or equal, do nothing.
		if pp, ok := packageList[p.Name]; ok && pp.IsNewerOrEqual(p) {
			continue
		}

		// Otherwise delete and later add the new one.
		packageList[p.Name] = p
	}

	return packageList
}

func (filter categoriesFilter) FilterCategories(ctx context.Context, packageList map[string]util.Package) map[string]*Category {
>>>>>>> a0102332
	span, ctx := apm.StartSpan(ctx, "FilterCategories", "app")
	defer span.End()

	categories := map[string]*Category{}

	for _, p := range packages {
		for _, c := range p.Categories {
			if _, ok := categories[c]; !ok {
				categories[c] = &Category{
					Id:    c,
					Title: c,
					Count: 0,
				}
			}
			categories[c].Count = categories[c].Count + 1
		}

<<<<<<< HEAD
		if includePolicyTemplates {
=======
		if filter.IncludePolicyTemplates {
			// /categories counts policies and packages separately, but packages are counted too
			// if they don't match but any of their policies does (for the AWS case this would mean that
			// the count for "datastore" would be 3: the Package and the RDS and DynamoDB policies).
			var extraPackageCategories []string

>>>>>>> a0102332
			for _, t := range p.PolicyTemplates {
				// Skip when policy template level `categories` is empty and there is only one policy template
				if t.Categories == nil && len(p.PolicyTemplates) == 1 {
					break
				}

				for _, c := range p.Categories {
					categories[c].Count = categories[c].Count + 1
				}

				// Add policy template level categories.
				for _, c := range t.Categories {
					if _, ok := categories[c]; !ok {
						categories[c] = &Category{
							Id:    c,
							Title: c,
							Count: 0,
						}
					}

					if !p.HasCategory(c) && !util.StringsContains(extraPackageCategories, c) {
						extraPackageCategories = append(extraPackageCategories, c)
						categories[c].Count = categories[c].Count + 1
					}
					categories[c].Count = categories[c].Count + 1
				}
			}
		}
	}

	return categories
}

func getCategoriesOutput(ctx context.Context, categories map[string]*Category) ([]byte, error) {
	span, ctx := apm.StartSpan(ctx, "GetCategoriesOutput", "app")
	defer span.End()

	var keys []string
	for k := range categories {
		keys = append(keys, k)
	}
	sort.Strings(keys)

	var outputCategories []*Category
	for _, k := range keys {
		c := categories[k]
		if title, ok := util.CategoryTitles[c.Title]; ok {
			c.Title = title
		}
		outputCategories = append(outputCategories, c)
	}

	return json.MarshalIndent(outputCategories, "", "  ")
}<|MERGE_RESOLUTION|>--- conflicted
+++ resolved
@@ -55,12 +55,7 @@
 			return
 		}
 
-<<<<<<< HEAD
 		categories := getCategories(r.Context(), packages, includePolicyTemplates)
-=======
-		packageList := filter.FilterPackages(r.Context(), packages)
-		categories := filter.FilterCategories(r.Context(), packageList)
->>>>>>> a0102332
 
 		data, err := getCategoriesOutput(r.Context(), categories)
 		if err != nil {
@@ -99,49 +94,7 @@
 	return &filter, nil
 }
 
-<<<<<<< HEAD
 func getCategories(ctx context.Context, packages util.Packages, includePolicyTemplates bool) map[string]*Category {
-=======
-func (filter categoriesFilter) FilterPackages(ctx context.Context, packages util.Packages) map[string]util.Package {
-	span, ctx := apm.StartSpan(ctx, "FilterPackages", "app")
-	defer span.End()
-
-	packageList := map[string]util.Package{}
-
-	// Get unique list of newest packages
-	for _, p := range packages {
-		// Check if the package is compatible with Kibana version
-		if filter.KibanaVersion != nil {
-			if valid := p.HasKibanaVersion(filter.KibanaVersion); !valid {
-				continue
-			}
-		}
-
-		// Skip internal packages
-		if p.Internal {
-			continue
-		}
-
-		// Skip experimental packages if flag is not specified
-		if p.Release == util.ReleaseExperimental && !filter.Experimental {
-			continue
-		}
-
-		// Check if the version exists and if it should be added or not.
-		// If the package in the list is newer or equal, do nothing.
-		if pp, ok := packageList[p.Name]; ok && pp.IsNewerOrEqual(p) {
-			continue
-		}
-
-		// Otherwise delete and later add the new one.
-		packageList[p.Name] = p
-	}
-
-	return packageList
-}
-
-func (filter categoriesFilter) FilterCategories(ctx context.Context, packageList map[string]util.Package) map[string]*Category {
->>>>>>> a0102332
 	span, ctx := apm.StartSpan(ctx, "FilterCategories", "app")
 	defer span.End()
 
@@ -156,19 +109,16 @@
 					Count: 0,
 				}
 			}
+
 			categories[c].Count = categories[c].Count + 1
 		}
 
-<<<<<<< HEAD
 		if includePolicyTemplates {
-=======
-		if filter.IncludePolicyTemplates {
 			// /categories counts policies and packages separately, but packages are counted too
 			// if they don't match but any of their policies does (for the AWS case this would mean that
 			// the count for "datastore" would be 3: the Package and the RDS and DynamoDB policies).
 			var extraPackageCategories []string
 
->>>>>>> a0102332
 			for _, t := range p.PolicyTemplates {
 				// Skip when policy template level `categories` is empty and there is only one policy template
 				if t.Categories == nil && len(p.PolicyTemplates) == 1 {
@@ -193,6 +143,7 @@
 						extraPackageCategories = append(extraPackageCategories, c)
 						categories[c].Count = categories[c].Count + 1
 					}
+
 					categories[c].Count = categories[c].Count + 1
 				}
 			}
