--- conflicted
+++ resolved
@@ -6,16 +6,10 @@
 
 import (
 	"context"
-<<<<<<< HEAD
-
-=======
 	"sort"
-	"time"
 
 	"github.com/Masterminds/semver/v3"
 
-	"github.com/elastic/package-registry/metrics"
->>>>>>> 672baef5
 	"github.com/elastic/package-registry/packages"
 )
 
