--- conflicted
+++ resolved
@@ -82,19 +82,6 @@
 	SignaturePath           string               `config:"signature_path,omitempty" json:"signature_path,omitempty" yaml:"signature_path,omitempty"`
 	Discovery               *Discovery           `config:"discovery,omitempty" json:"discovery,omitempty" yaml:"discovery,omitempty"`
 	BaseDataStreams         []*BaseDataStream    `config:"data_streams,omitempty" json:"data_streams,omitempty" yaml:"data_streams,omitempty"`
-<<<<<<< HEAD
-}
-
-// BaseDataStream is used for the data streams in the /search endpoint
-type BaseDataStream struct {
-	// For purposes of "input packages"
-	Type string `config:"type,omitempty" json:"type,omitempty" yaml:"type,omitempty"`
-
-	// Full
-	Dataset string `config:"dataset" json:"dataset" validate:"required"`
-	Title   string `config:"title" json:"title" validate:"required"`
-=======
->>>>>>> 99185c83
 }
 
 // BasePolicyTemplate is used for the package policy templates in the /search endpoint
