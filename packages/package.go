--- conflicted
+++ resolved
@@ -59,22 +59,12 @@
 	Readme          *string `config:"readme,omitempty" json:"readme,omitempty" yaml:"readme,omitempty"`
 	License         string  `config:"license,omitempty" json:"license,omitempty" yaml:"license,omitempty"`
 	versionSemVer   *semver.Version
-<<<<<<< HEAD
-	Categories      []string              `config:"categories" json:"categories"`
 	Screenshots     []Image               `config:"screenshots,omitempty" json:"screenshots,omitempty" yaml:"screenshots,omitempty"`
 	Assets          []string              `config:"assets,omitempty" json:"assets,omitempty" yaml:"assets,omitempty"`
 	PolicyTemplates []PolicyTemplate      `config:"policy_templates,omitempty" json:"policy_templates,omitempty" yaml:"policy_templates,omitempty"`
 	DataStreams     []*DataStream         `config:"data_streams,omitempty" json:"data_streams,omitempty" yaml:"data_streams,omitempty"`
 	Vars            []Variable            `config:"vars" json:"vars,omitempty" yaml:"vars,omitempty"`
 	Elasticsearch   *PackageElasticsearch `config:"elasticsearch,omitempty" json:"elasticsearch,omitempty" yaml:"elasticsearch,omitempty"`
-=======
-	Screenshots     []Image          `config:"screenshots,omitempty" json:"screenshots,omitempty" yaml:"screenshots,omitempty"`
-	Assets          []string         `config:"assets,omitempty" json:"assets,omitempty" yaml:"assets,omitempty"`
-	PolicyTemplates []PolicyTemplate `config:"policy_templates,omitempty" json:"policy_templates,omitempty" yaml:"policy_templates,omitempty"`
-	DataStreams     []*DataStream    `config:"data_streams,omitempty" json:"data_streams,omitempty" yaml:"data_streams,omitempty"`
-	Vars            []Variable       `config:"vars" json:"vars,omitempty" yaml:"vars,omitempty"`
->>>>>>> 32109b3d
-
 	// Local path to the package dir
 	BasePath string `json:"-" yaml:"-"`
 
