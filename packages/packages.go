--- conflicted
+++ resolved
@@ -202,9 +202,11 @@
 // Caching the packages request many file reads every time this method is called.
 func (i *FileSystemIndexer) Get(ctx context.Context, opts *GetOptions) (Packages, error) {
 	start := time.Now()
-<<<<<<< HEAD
+	defer func() {
+		metrics.IndexerGetDurationSeconds.With(prometheus.Labels{"indexer": i.label}).Observe(time.Since(start).Seconds())
+	}()
+
 	var packages Packages
-	defer metrics.IndexerGetDurationSeconds.With(prometheus.Labels{"indexer": i.label}).Observe(time.Since(start).Seconds())
 	err := i.database.AllFunc(ctx, "packages", func(ctx context.Context, p *database.Package) error {
 		newPackage, err := NewPackage(i.logger, p.Path, i.fsBuilder)
 		if err != nil {
@@ -227,11 +229,6 @@
 	if err != nil {
 		return nil, fmt.Errorf("failed to obtain all packages: %w", err)
 	}
-=======
-	defer func() {
-		metrics.IndexerGetDurationSeconds.With(prometheus.Labels{"indexer": i.label}).Observe(time.Since(start).Seconds())
-	}()
->>>>>>> cfcb5d6f
 	if opts == nil {
 		return packages, nil
 	}
