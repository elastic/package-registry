--- conflicted
+++ resolved
@@ -38,15 +38,9 @@
 		Package{
 			BasePackage: BasePackage{
 				Title: &title,
-<<<<<<< HEAD
 				Conditions: &Conditions{
-					KibanaVersion: "bar",
+					Kibana: &KibanaConditions{Version: "bar"},
 				},
-=======
-			},
-			Conditions: &Conditions{
-				Kibana: &KibanaConditions{Version: "bar"},
->>>>>>> 1bf22299
 			},
 		},
 		false,
@@ -57,15 +51,9 @@
 			BasePackage: BasePackage{
 				Title:       &title,
 				Description: "my description",
-<<<<<<< HEAD
 				Conditions: &Conditions{
-					KibanaVersion: ">=1.2.3 <=4.5.6",
+					Kibana: &KibanaConditions{Version: ">=1.2.3 <=4.5.6"},
 				},
-=======
-			},
-			Conditions: &Conditions{
-				Kibana: &KibanaConditions{Version: ">=1.2.3 <=4.5.6"},
->>>>>>> 1bf22299
 			},
 			Categories: []string{"custom", "foo"},
 		},
@@ -201,15 +189,11 @@
 			assert.NoError(t, err)
 
 			p := Package{
-<<<<<<< HEAD
 				BasePackage: BasePackage{
 					Conditions: &Conditions{
-						kibanaConstraint: constraint,
-=======
-				Conditions: &Conditions{
-					Kibana: &KibanaConditions{
-						constraint: constraint,
->>>>>>> 1bf22299
+						Kibana: &KibanaConditions{
+							constraint: constraint,
+						},
 					},
 				},
 			}
