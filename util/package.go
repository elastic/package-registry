--- conflicted
+++ resolved
@@ -81,12 +81,9 @@
 	Icons               []Image              `config:"icons,omitempty" json:"icons,omitempty" yaml:"icons,omitempty"`
 	Internal            bool                 `config:"internal,omitempty" json:"internal,omitempty" yaml:"internal,omitempty"`
 	BasePolicyTemplates []BasePolicyTemplate `json:"policy_templates,omitempty"`
-<<<<<<< HEAD
 	Conditions          *Conditions          `config:"conditions,omitempty" json:"conditions,omitempty" yaml:"conditions,omitempty"`
 	Owner               *Owner               `config:"owner,omitempty" json:"owner,omitempty" yaml:"owner,omitempty"`
-=======
 	Categories          []string             `config:"categories,omitempty" json:"categories,omitempty" yaml:"categories,omitempty"`
->>>>>>> 1bf22299
 }
 
 // BasePolicyTemplate is used for the package policy templates in the /search endpoint
