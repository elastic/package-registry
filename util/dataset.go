// Copyright Elasticsearch B.V. and/or licensed to Elasticsearch B.V. under one
// or more contributor license agreements. Licensed under the Elastic License;
// you may not use this file except in compliance with the Elastic License.

package util

import (
	"fmt"
	"os"
	"path/filepath"
	"strings"

	"github.com/pkg/errors"

	ucfg "github.com/elastic/go-ucfg"
	"github.com/elastic/go-ucfg/yaml"
)

type DataSet struct {
	ID             string   `config:"id" json:"id,omitempty" yaml:"id,omitempty"`
	Title          string   `config:"title" json:"title" validate:"required"`
	Release        string   `config:"release" json:"release"`
	Type           string   `config:"type" json:"type" validate:"required"`
	IngestPipeline string   `config:"ingest_pipeline,omitempty" config:"ingest_pipeline" json:"ingest_pipeline,omitempty" yaml:"ingest_pipeline,omitempty"`
	Streams        []Stream `config:"streams" json:"streams,omitempty" yaml:"streams,omitempty" validate:"required"`
	Package        string   `json:"package,omitempty" yaml:"package,omitempty"`

	// Generated fields
	Path string `json:"path,omitempty" yaml:"path,omitempty"`

	// Local path to the package dir
	BasePath string `json:"-" yaml:"-"`
}

type Input struct {
	Type        string     `config:"type" json:"type" validate:"required"`
	Vars        []Variable `config:"vars" json:"vars,omitempty" yaml:"vars,omitempty"`
	Title       string     `config:"title" json:"title,omitempty" yaml:"title,omitempty"`
	Description string     `config:"description" json:"description,omitempty" yaml:"description,omitempty"`
	Streams     []Stream   `config:"streams" json:"streams,omitempty" yaml:"streams,omitempty"`
}

type Stream struct {
	Input       string     `config:"input" json:"input" validate:"required"`
	Vars        []Variable `config:"vars" json:"vars,omitempty" yaml:"vars,omitempty"`
	Dataset     string     `config:"dataset" json:"dataset,omitempty" yaml:"dataset,omitempty"`
<<<<<<< HEAD
=======
	Template    string     `config:"template" json:"template,omitempty" yaml:"template,omitempty"`
>>>>>>> f2e97991
	Title       string     `config:"title" json:"title,omitempty" yaml:"title,omitempty"`
	Description string     `config:"description" json:"description,omitempty" yaml:"description,omitempty"`
}

type Variable struct {
	Name        string      `config:"name" json:"name" yaml:"name"`
	Type        string      `config:"type" json:"type" yaml:"type"`
	Title       string      `config:"title" json:"title,omitempty" yaml:"title,omitempty"`
	Description string      `config:"description" json:"description,omitempty" yaml:"description,omitempty"`
	Multi       bool        `config:"multi" json:"multi" yaml:"multi"`
	Required    bool        `config:"required" json:"required" yaml:"required"`
	ShowUser    bool        `config:"show_user" json:"show_user" yaml:"show_user"`
	Default     interface{} `config:"default" json:"default,omitempty" yaml:"default,omitempty"`
	Os          *Os         `config:"os" json:"os,omitempty" yaml:"os,omitempty"`
}

type Os struct {
	Darwin  interface{} `config:"darwin" json:"darwin,omitempty" yaml:"darwin,omitempty"`
	Windows interface{} `config:"windows" json:"windows,omitempty" yaml:"windows,omitempty"`
}

func NewDataset(basePath string, p *Package) (*DataSet, error) {

	// Check if manifest exists
	manifestPath := filepath.Join(basePath, "manifest.yml")
	_, err := os.Stat(manifestPath)
	if err != nil && os.IsNotExist(err) {
		return nil, errors.Wrapf(err, "manifest does not exist for package: %s", p.BasePath)
	}

	datasetPath := filepath.Base(basePath)

	manifest, err := yaml.NewConfigWithFile(manifestPath, ucfg.PathSep("."))
	if err != nil {
		return nil, errors.Wrapf(err, "error creating new manifest config %s", manifestPath)
	}
	var d = &DataSet{
		Package: p.Name,
		// This is the name of the directory of the dataset
		Path:     datasetPath,
		BasePath: basePath,
	}

	// go-ucfg automatically calls the `Validate` method on the Dataset object here
	err = manifest.Unpack(d)
	if err != nil {
		return nil, errors.Wrapf(err, "error building dataset (path: %s) in package: %s", datasetPath, p.Name)
	}

	// if id is not set, {package}.{datasetPath} is the default
	if d.ID == "" {
		d.ID = p.Name + "." + datasetPath
	}

	if d.Release == "" {
		d.Release = "beta"
	}

	return d, nil
}

func (d *DataSet) Validate() error {
	pipelineDir := filepath.Join(d.BasePath, "elasticsearch", "ingest-pipeline")
	paths, err := filepath.Glob(filepath.Join(pipelineDir, "*"))
	if err != nil {
		return err
	}

	if strings.Contains(d.ID, "-") {
		return fmt.Errorf("dataset name is not allowed to contain `-`: %s", d.ID)
	}

	if d.IngestPipeline == "" {
		// Check that no ingest pipeline exists in the directory except default
		for _, path := range paths {
			if filepath.Base(path) == "default.json" || filepath.Base(path) == "default.yml" {
				d.IngestPipeline = "default"
				break
			}
		}
	}

	if d.IngestPipeline == "" && len(paths) > 0 {
		return fmt.Errorf("Package contains pipelines which are not used: %v, %s", paths, d.ID)
	}

	// In case an ingest pipeline is set, check if it is around
	if d.IngestPipeline != "" {
		_, errJSON := os.Stat(filepath.Join(pipelineDir, d.IngestPipeline+".json"))
		_, errYAML := os.Stat(filepath.Join(pipelineDir, d.IngestPipeline+".yml"))

		if os.IsNotExist(errYAML) && os.IsNotExist(errJSON) {
			return fmt.Errorf("Defined ingest_pipeline does not exist: %s", pipelineDir+d.IngestPipeline)
		}
	}
	return nil
}<|MERGE_RESOLUTION|>--- conflicted
+++ resolved
@@ -44,10 +44,7 @@
 	Input       string     `config:"input" json:"input" validate:"required"`
 	Vars        []Variable `config:"vars" json:"vars,omitempty" yaml:"vars,omitempty"`
 	Dataset     string     `config:"dataset" json:"dataset,omitempty" yaml:"dataset,omitempty"`
-<<<<<<< HEAD
-=======
 	Template    string     `config:"template" json:"template,omitempty" yaml:"template,omitempty"`
->>>>>>> f2e97991
 	Title       string     `config:"title" json:"title,omitempty" yaml:"title,omitempty"`
 	Description string     `config:"description" json:"description,omitempty" yaml:"description,omitempty"`
 }
