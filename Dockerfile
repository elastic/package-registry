# This image contains the package-registry binary.
# It expects packages to be mounted under /packages/package-registry or have a config file loaded into /package-registry/config.yml

<<<<<<< HEAD
# Build binary
ARG GO_VERSION=1.22.2
FROM --platform=${BUILDPLATFORM:-linux} golang:${GO_VERSION} AS builder
=======
ARG GO_VERSION=1.21.7
ARG BUILDER_IMAGE=golang
ARG RUNNER_IMAGE=cgr.dev/chainguard/wolfi-base

# Build binary
FROM --platform=${BUILDPLATFORM:-linux} ${BUILDER_IMAGE}:${GO_VERSION} AS builder
>>>>>>> f4b673a9

COPY ./ /package-registry
WORKDIR /package-registry

ARG TARGETPLATFORM

RUN make release-${TARGETPLATFORM:-linux}


# Run binary
FROM ${RUNNER_IMAGE}

# Get dependencies
# Mailcap is installed to get mime types information.
RUN apk update && \
    apk add mailcap zip rsync curl && \
    rm -rf /var/cache/apk/*

# Move binary from the builder image
COPY --from=builder /package-registry/package-registry /package-registry/package-registry

# Change to new working directory
WORKDIR /package-registry

# Get in config which expects packages in /packages
COPY config.docker.yml /package-registry/config.yml

# Start registry when container is run an expose it on port 8080
EXPOSE 8080
ENTRYPOINT ["./package-registry"]

# Make sure it's accessible from outside the container
ENV EPR_ADDRESS=0.0.0.0:8080

HEALTHCHECK --interval=1s --retries=30 CMD curl --silent --fail localhost:8080/health || exit 1
<|MERGE_RESOLUTION|>--- conflicted
+++ resolved
@@ -1,18 +1,12 @@
 # This image contains the package-registry binary.
 # It expects packages to be mounted under /packages/package-registry or have a config file loaded into /package-registry/config.yml
 
-<<<<<<< HEAD
-# Build binary
-ARG GO_VERSION=1.22.2
-FROM --platform=${BUILDPLATFORM:-linux} golang:${GO_VERSION} AS builder
-=======
-ARG GO_VERSION=1.21.7
+ARG GO_VERSION=1.22.7
 ARG BUILDER_IMAGE=golang
 ARG RUNNER_IMAGE=cgr.dev/chainguard/wolfi-base
 
 # Build binary
 FROM --platform=${BUILDPLATFORM:-linux} ${BUILDER_IMAGE}:${GO_VERSION} AS builder
->>>>>>> f4b673a9
 
 COPY ./ /package-registry
 WORKDIR /package-registry
