--- conflicted
+++ resolved
@@ -2,11 +2,7 @@
 # It expects packages to be mounted under /packages/package-registry or have a config file loaded into /package-registry/config.yml
 
 # Build binary
-<<<<<<< HEAD
-ARG GO_VERSION=1.16.6
-=======
 ARG GO_VERSION=1.16.7
->>>>>>> 244eb98d
 FROM golang:${GO_VERSION} AS builder
 
 ENV GO111MODULE=on
