# import-beats

The script is responsible for importing existing beats modules and transforming
them into integration packages compatible with Elastic Package Registry (EPR).

The `import-beats` script depends on active Kibana instance, which is used to
migrate existing dashboards to a newer version.

## Usage

```bash
$ mage ImportBeats
```

... or using `go run` (no need to install `mage`):

```bash
$ go run dev/import-beats/*.go -help
  Usage of /var/folders/gz/dht4sjdx5w9f72knybys10zw0000gn/T/go-build249388773/b001/exe/agent:
    -beatsDir string
       Path to the beats repository (default "../beats")
    -ecsDir string
       Path to the Elastic Common Schema repository (default "../ecs")
    -euiDir string
       Path to the Elastic UI framework repository (default "../eui")
    -kibanaDir string
       Path to the kibana repository (default "../kibana")
    -kibanaHostPort string
       Kibana host and port (default "http://localhost:5601")
    -outputDir string
       Path to the output directory (default "dev/packages/beats")
    -skipKibana
       Skip storing Kibana objects
```

## Import all packages

1. Make sure that the following repositories have been fetched locally:
https://github.com/elastic/beats
https://github.com/elastic/ecs
https://github.com/elastic/eui
https://github.com/elastic/kibana
2. Make sure you've the `mage` tool installed.
3. Start Kibana server (make sure the endpoint is accessible: http://localhost:5601/)
4. Run the importing procedure with the following command:

```bash
$ mage ImportBeats
```

<<<<<<< HEAD
## How does the import procedure work

TODO
=======
## Package import procedure

This section describes next steps of the `import-beats` script that are performed to build integration packages in
the output directory.

Keep in mind that the script doesn't clean previously created artifacts, so you may encounter leftovers (detached
dashboards, renamed ingest pipeline, etc.). If you need to preserve a clean state in the output directory (which is
versioned), remove its content before executing the script.

The script requires few repositories (Kibana, EUI, etc.) to be present, but doesn't require to execute any of build
targets. It depends only on the existing, version content, so simple `git clone` should be enough.

### Package repository

The package repository is responsible for building packages - loading package data from sources (Beats modules, Kibana
resources, etc.) and writing them to disk. It supports two types of beats - **logs** and **metrics**.

#### Load input data from sources

The script needs to visit and process input data from [beats](https://github.com/elastic/beats), generally logs and
metrics modules.

Starting with modules, it collects and processes information about module fields, release type, icons, screenshots,
Kibana dashboards and docs. While browsing datasets content, it focuses on fields specific for the dataset, release
type, ingestion pipeline, stream and agent configuration.

##### Fields

Fields are extracted from `fields.yml` files and divided into 3 buckets - ECS fields, module fields
and package fields.

##### Integration title

The correct spelling makes better impression on users, so the scripts uses `title` property in the module fields
as the proper form. Remember to adjust this value if working on the migration from Beats.

##### Release type

Values: _beta, experimental, ga_

The value depends on definitions in module and dataset fields. The scripts determines the correct release type
for dataset, depending on overall release status for module (e.g. dataset can't be annotated as GA if the entire module
is in beta).

##### Images

The script supports two kinds of images - **icons** and **screenshots**. Even though they're stored in different media
formats, they're analyzed to prepare a metadata information (title, size and media type).

###### Icons

The icons are loaded from the following sources: Kibana home tutorials and Elastic UI. Icons must be in SVG format and
have defined dimensions (information stored in manifest, used by Kibana). Keep in mind that only icon files referenced
in tutorials are processed.

###### Screenshots

The script parses module docs to find and collect all references to screenshots showing Kibana dashboards.

##### Kibana dashboards

The script performs a convertion of all existing Kibana dashboards into new format. Packages stores Kibana objects
divided into buckets based on the object type (e.g. dashboards, visualizations, maps).

Many existing dashboards are compliant with earlier Kibana versions hence they're loaded to the Kibana instance to let
it migrate to the newer format (Kibana instance must be accessible during the importing process).

Every Kibana object needs to be stored in a decoded form (unpacked JSON format) as it's easier to find changes between
particular revisions.

There is also a change related to the `event.module` field - the field is no longer available in the integration.
The script adjusts dashboards automatically by replacing all references with a special clause including all datasets,
e.g.:

_The module "duck" contains 3 datasets: foo, bar, baz._

The `event.module = duck` will be transformed into
`(event.dataset = duck.foo OR event.dataset = duck.bar OR event.dataset = duck.baz)`.

##### Dependency requirements

The scripts parses available Kibana objects for information about supported versions and determines what is
the minimal required Kibana version.

The required version of the Elasticsearch is hardcoded (`>7.0.1`).

##### Documentation

Documentation in the Beats repository refers to modules, metricsets and filesets. Unfortunately it doesn't fit
well in the concept of integrations, so all documentation pages need to be adjusted.

Every integration may have a doc template defined, so that the script can pick it up while building packages.
The template can refer to functions, e.g. to render a table with fields used by a dataset.

##### Ingest pipelines

If the fileset used an ingest pipeline, the script includes it in the target package, but renamed to `default.json` or
`default.yml`.

##### Streams

Stream configuration defines available Metricbeat and Filebeat settings used to reconfigure the integration.

Depending on the dataset type, the configuration can be imported from the following files: `_meta/config.*.yml`
for Metricbeat or `manifest.yml` for Filebeat. The new format provides additional properties (required, show_user,
title, multi), which can be used to provide better user experience in Kibana UI. Unfortunately the script can't
detect these properties automatically, so manual adjustments will be required.

Metricbeat configuration might be hard to extract because of missing variable definitions (`_meta/config.*.yml` are
like samples). The script analyzes the `_meta/config.*.yml` files and tries to deduce, which variables belong to
particular metricsets.

##### Agent configuration

The agent configuration is a template used by Kibana to prepare the final configuration deployed on agents. The script
needs to convert the Beats configuration as the templating engine has changed from the standard Golang one to
the [handlebarsjs](https://handlebarsjs.com/). The script doesn't run any advanced syntax analysis and bases only on
simple find-and-replace functions (which actually covers vast majority of cases).

At the moment, a developer is obliged to verify the convertion result.

#### Write package content to disk

The script writes down all packages to the specified output directory. As it doesn't remove existing resources, it's
safer to clean the output directory first. This is the moment when copying resources, rendering doc templates and
creating required directories happens.

At the moment all packages are annotated with version `0.0.1`.
>>>>>>> 075ee3b0

## Troubleshooting

### Importing process takes too long

While developeing, you can try to perform the migration with skipping migration of all Kibana objects,
as this is the most time consuming part of whole process:

```bash
$ SKIP_KIBANA=true mage ImportBeats
```<|MERGE_RESOLUTION|>--- conflicted
+++ resolved
@@ -48,11 +48,6 @@
 $ mage ImportBeats
 ```
 
-<<<<<<< HEAD
-## How does the import procedure work
-
-TODO
-=======
 ## Package import procedure
 
 This section describes next steps of the `import-beats` script that are performed to build integration packages in
@@ -181,7 +176,6 @@
 creating required directories happens.
 
 At the moment all packages are annotated with version `0.0.1`.
->>>>>>> 075ee3b0
 
 ## Troubleshooting
 
