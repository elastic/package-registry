--- conflicted
+++ resolved
@@ -280,11 +280,7 @@
 		// In this case skip the encoding.
 		_, isString := out.(string)
 		if isString {
-<<<<<<< HEAD
-			continue
-=======
 			return "", fmt.Errorf("expect non-string field type (fieldName: %s)", v)
->>>>>>> e757b89d
 		}
 
 		// Marshal the value to encode it properly
