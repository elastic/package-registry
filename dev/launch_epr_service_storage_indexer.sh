--- conflicted
+++ resolved
@@ -19,12 +19,8 @@
     echo -e "\t\t\tIf set, the bucket name will be ignored (-b parameter) and Package Registry will use its default development bucket gs://fake-package-storage-internal"
     echo -e "\t-c <config_path>: Path to the configurastion file. Default: \"\""
     echo -e "\t-s : Enable SQL Storage indexer. By default Storage Indexer is enabled."
-<<<<<<< HEAD
     echo -e "\t-C : Enable Cache for Search and Categories endpoints. Just supported with the SQL Storage indexer. By default both Caches are disabled."
-=======
-    echo -e "\t-C : Enable Search Cache. Just supported with SQL Storage indexer. By default Search Cache is disabled."
     echo -e "\t-d: Enable debug mode. Default: false"
->>>>>>> d12e4e00
     echo -e "\t-h: Show this message"
 }
 
@@ -34,12 +30,7 @@
 EMULATOR_HOST="localhost:4443"
 CONFIG_PATH="${SCRIPT_DIR}/../config.yml"
 ENABLE_STORAGE_SQL_INDEXER=0
-<<<<<<< HEAD
 ENABLE_CACHE=0
-=======
-ENABLE_SEARCH_CACHE=0
-ENABLE_DEBUG_MODE=0
->>>>>>> d12e4e00
 
 while getopts ":b:p:i:e:c:sdCh" o; do
   case "${o}" in
