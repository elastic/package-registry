services:
  fakegcsserver:
    image: fsouza/fake-gcs-server:${FAKE_GCS_SERVER_VERSION:-1.52.2}
    ports:
      - "4443:4443"
    volumes:
      - ${LOCAL_BUCKET_PATH}:/data
    command: "-scheme http"
    healthcheck:
      test: ["CMD", "curl", "-f", "http://localhost:8080"]
      start_period: 300s
      interval: 5s
  package-registry:
    image: docker.elastic.co/package-registry/package-registry:latest
    ports:
      - "8080:8080"
    healthcheck:
      test: ["CMD", "curl", "-f", "http://localhost:8080"]
      start_period: 300s
      interval: 5s
    environment:
      - STORAGE_EMULATOR_HOST=fakegcsserver:4443
      - EPR_STORAGE_INDEXER_BUCKET_INTERNAL=gs://${BUCKET_NAME:-fake-package-storage-internal}
      - EPR_FEATURE_STORAGE_INDEXER=${ENABLE_STORAGE_INDEXER:-false}
      - EPR_FEATURE_SQL_STORAGE_INDEXER=${ENABLE_SQL_STORAGE_INDEXER:-false}
      - EPR_DISABLE_PACKAGE_VALIDATION=true
      - EPR_ADDRESS=0.0.0.0:8080
      # - EPR_LOG_LEVEL=debug
<<<<<<< HEAD
      # - EPR_SQL_INDEXER_READ_PACKAGES_BATCH_SIZE=2000
      # - EPR_SQL_INDEXER_DB_INSERT_BATCH_SIZE=2000
=======
      # - EPR_SQL_INDEXER_DATABASE_FOLDER_PATH=/tmp
      # - EPR_SQL_INDEXER_SEARCH_CACHE_SIZE=100
      # - EPR_SQL_INDEXER_SEARCH_CACHE_TTL=10m
>>>>>>> ed847018
  package-registry_is_ready:
    image: tianon/true:multiarch
    depends_on:
      package-registry:
        condition: service_healthy


<|MERGE_RESOLUTION|>--- conflicted
+++ resolved
@@ -26,14 +26,11 @@
       - EPR_DISABLE_PACKAGE_VALIDATION=true
       - EPR_ADDRESS=0.0.0.0:8080
       # - EPR_LOG_LEVEL=debug
-<<<<<<< HEAD
       # - EPR_SQL_INDEXER_READ_PACKAGES_BATCH_SIZE=2000
       # - EPR_SQL_INDEXER_DB_INSERT_BATCH_SIZE=2000
-=======
       # - EPR_SQL_INDEXER_DATABASE_FOLDER_PATH=/tmp
       # - EPR_SQL_INDEXER_SEARCH_CACHE_SIZE=100
       # - EPR_SQL_INDEXER_SEARCH_CACHE_TTL=10m
->>>>>>> ed847018
   package-registry_is_ready:
     image: tianon/true:multiarch
     depends_on:
