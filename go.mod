module github.com/elastic/package-registry

go 1.23.0

toolchain go1.24.2

require (
	cloud.google.com/go/storage v1.53.0
	github.com/Masterminds/semver/v3 v3.3.1
	github.com/elastic/go-licenser v0.4.2
	github.com/elastic/go-ucfg v0.8.8
	github.com/felixge/httpsnoop v1.0.4
	github.com/fsouza/fake-gcs-server v1.52.2
	github.com/gorilla/mux v1.8.1
	github.com/hashicorp/go-retryablehttp v0.7.7
	github.com/joeshaw/multierror v0.0.0-20140124173710-69b34d4ec901
	github.com/magefile/mage v1.15.0
	github.com/prometheus/client_golang v1.22.0
	github.com/stretchr/testify v1.10.0
	go.elastic.co/apm/module/apmgorilla/v2 v2.7.0
	go.elastic.co/apm/module/apmzap/v2 v2.7.0
	go.elastic.co/apm/v2 v2.7.0
	go.elastic.co/ecszap v1.0.3
	go.uber.org/zap v1.27.0
	golang.org/x/tools v0.33.0
	gopkg.in/yaml.v2 v2.4.0
	honnef.co/go/tools v0.6.1
	modernc.org/sqlite v1.37.0
)

require (
	cel.dev/expr v0.22.0 // indirect
	cloud.google.com/go v0.120.1 // indirect
	cloud.google.com/go/auth v0.16.0 // indirect
	cloud.google.com/go/auth/oauth2adapt v0.2.8 // indirect
	cloud.google.com/go/compute/metadata v0.6.0 // indirect
	cloud.google.com/go/iam v1.5.2 // indirect
	cloud.google.com/go/monitoring v1.24.1 // indirect
	cloud.google.com/go/pubsub v1.48.0 // indirect
	github.com/BurntSushi/toml v1.4.1-0.20240526193622-a339e1f7089c // indirect
	github.com/GoogleCloudPlatform/opentelemetry-operations-go/detectors/gcp v1.27.0 // indirect
	github.com/GoogleCloudPlatform/opentelemetry-operations-go/exporter/metric v0.51.0 // indirect
	github.com/GoogleCloudPlatform/opentelemetry-operations-go/internal/resourcemapping v0.51.0 // indirect
	github.com/armon/go-radix v1.0.0 // indirect
	github.com/beorn7/perks v1.0.1 // indirect
	github.com/cespare/xxhash/v2 v2.3.0 // indirect
	github.com/cncf/xds/go v0.0.0-20250121191232-2f005788dc42 // indirect
	github.com/davecgh/go-spew v1.1.1 // indirect
	github.com/dustin/go-humanize v1.0.1 // indirect
	github.com/elastic/go-sysinfo v1.15.1 // indirect
	github.com/elastic/go-windows v1.0.2 // indirect
	github.com/envoyproxy/go-control-plane/envoy v1.32.4 // indirect
	github.com/envoyproxy/protoc-gen-validate v1.2.1 // indirect
	github.com/go-jose/go-jose/v4 v4.0.5 // indirect
	github.com/go-logr/logr v1.4.2 // indirect
	github.com/go-logr/stdr v1.2.2 // indirect
	github.com/google/renameio/v2 v2.0.0 // indirect
	github.com/google/s2a-go v0.1.9 // indirect
	github.com/google/uuid v1.6.0 // indirect
	github.com/googleapis/enterprise-certificate-proxy v0.3.6 // indirect
	github.com/googleapis/gax-go/v2 v2.14.1 // indirect
	github.com/gorilla/handlers v1.5.2 // indirect
	github.com/hashicorp/go-cleanhttp v0.5.2 // indirect
	github.com/mattn/go-isatty v0.0.20 // indirect
	github.com/munnerz/goautoneg v0.0.0-20191010083416-a7dc8b61c822 // indirect
	github.com/ncruces/go-strftime v0.1.9 // indirect
	github.com/pkg/errors v0.9.1 // indirect
	github.com/pkg/xattr v0.4.10 // indirect
	github.com/planetscale/vtprotobuf v0.6.1-0.20240319094008-0393e58bdf10 // indirect
	github.com/pmezard/go-difflib v1.0.0 // indirect
	github.com/prometheus/client_model v0.6.1 // indirect
	github.com/prometheus/common v0.63.0 // indirect
	github.com/prometheus/procfs v0.16.0 // indirect
<<<<<<< HEAD
	github.com/remyoudompheng/bigfft v0.0.0-20230129092748-24d4a6f8daec // indirect
=======
	github.com/spiffe/go-spiffe/v2 v2.5.0 // indirect
	github.com/zeebo/errs v1.4.0 // indirect
>>>>>>> cfcb5d6f
	go.elastic.co/apm/module/apmhttp/v2 v2.7.0 // indirect
	go.elastic.co/fastjson v1.5.0 // indirect
	go.opencensus.io v0.24.0 // indirect
	go.opentelemetry.io/auto/sdk v1.1.0 // indirect
	go.opentelemetry.io/contrib/detectors/gcp v1.35.0 // indirect
	go.opentelemetry.io/contrib/instrumentation/google.golang.org/grpc/otelgrpc v0.60.0 // indirect
	go.opentelemetry.io/contrib/instrumentation/net/http/otelhttp v0.60.0 // indirect
	go.opentelemetry.io/otel v1.35.0 // indirect
	go.opentelemetry.io/otel/metric v1.35.0 // indirect
	go.opentelemetry.io/otel/sdk v1.35.0 // indirect
	go.opentelemetry.io/otel/sdk/metric v1.35.0 // indirect
	go.opentelemetry.io/otel/trace v1.35.0 // indirect
	go.uber.org/multierr v1.11.0 // indirect
<<<<<<< HEAD
	golang.org/x/crypto v0.37.0 // indirect
	golang.org/x/exp v0.0.0-20250305212735-054e65f0b394 // indirect
=======
	golang.org/x/crypto v0.38.0 // indirect
>>>>>>> cfcb5d6f
	golang.org/x/exp/typeparams v0.0.0-20231108232855-2478ac86f678 // indirect
	golang.org/x/mod v0.24.0 // indirect
	golang.org/x/net v0.40.0 // indirect
	golang.org/x/oauth2 v0.29.0 // indirect
	golang.org/x/sync v0.14.0 // indirect
	golang.org/x/sys v0.33.0 // indirect
	golang.org/x/text v0.25.0 // indirect
	golang.org/x/time v0.11.0 // indirect
	google.golang.org/api v0.230.0 // indirect
	google.golang.org/genproto v0.0.0-20250313205543-e70fdf4c4cb4 // indirect
	google.golang.org/genproto/googleapis/api v0.0.0-20250425173222-7b384671a197 // indirect
	google.golang.org/genproto/googleapis/rpc v0.0.0-20250425173222-7b384671a197 // indirect
	google.golang.org/grpc v1.72.0 // indirect
	google.golang.org/protobuf v1.36.6 // indirect
	gopkg.in/yaml.v3 v3.0.1 // indirect
	howett.net/plist v1.0.1 // indirect
	modernc.org/libc v1.62.1 // indirect
	modernc.org/mathutil v1.7.1 // indirect
	modernc.org/memory v1.9.1 // indirect
)<|MERGE_RESOLUTION|>--- conflicted
+++ resolved
@@ -71,12 +71,9 @@
 	github.com/prometheus/client_model v0.6.1 // indirect
 	github.com/prometheus/common v0.63.0 // indirect
 	github.com/prometheus/procfs v0.16.0 // indirect
-<<<<<<< HEAD
 	github.com/remyoudompheng/bigfft v0.0.0-20230129092748-24d4a6f8daec // indirect
-=======
 	github.com/spiffe/go-spiffe/v2 v2.5.0 // indirect
 	github.com/zeebo/errs v1.4.0 // indirect
->>>>>>> cfcb5d6f
 	go.elastic.co/apm/module/apmhttp/v2 v2.7.0 // indirect
 	go.elastic.co/fastjson v1.5.0 // indirect
 	go.opencensus.io v0.24.0 // indirect
@@ -90,12 +87,8 @@
 	go.opentelemetry.io/otel/sdk/metric v1.35.0 // indirect
 	go.opentelemetry.io/otel/trace v1.35.0 // indirect
 	go.uber.org/multierr v1.11.0 // indirect
-<<<<<<< HEAD
-	golang.org/x/crypto v0.37.0 // indirect
+	golang.org/x/crypto v0.38.0 // indirect
 	golang.org/x/exp v0.0.0-20250305212735-054e65f0b394 // indirect
-=======
-	golang.org/x/crypto v0.38.0 // indirect
->>>>>>> cfcb5d6f
 	golang.org/x/exp/typeparams v0.0.0-20231108232855-2478ac86f678 // indirect
 	golang.org/x/mod v0.24.0 // indirect
 	golang.org/x/net v0.40.0 // indirect
