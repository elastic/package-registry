module github.com/elastic/package-registry

go 1.23.0

toolchain go1.24.5

require (
	cloud.google.com/go/storage v1.55.0
	github.com/Masterminds/semver/v3 v3.4.0
	github.com/elastic/go-licenser v0.4.2
	github.com/elastic/go-ucfg v0.8.8
	github.com/felixge/httpsnoop v1.0.4
	github.com/fsouza/fake-gcs-server v1.52.2
	github.com/google/go-querystring v1.1.0
	github.com/gorilla/mux v1.8.1
	github.com/hashicorp/go-retryablehttp v0.7.8
	github.com/hashicorp/golang-lru/v2 v2.0.7
	github.com/joeshaw/multierror v0.0.0-20140124173710-69b34d4ec901
	github.com/magefile/mage v1.15.0
	github.com/prometheus/client_golang v1.22.0
	github.com/stretchr/testify v1.10.0
	go.elastic.co/apm/module/apmgorilla/v2 v2.7.1
	go.elastic.co/apm/module/apmzap/v2 v2.7.1
	go.elastic.co/apm/v2 v2.7.1
	go.elastic.co/ecszap v1.0.3
	go.uber.org/zap v1.27.0
<<<<<<< HEAD
	golang.org/x/mod v0.25.0
	golang.org/x/tools v0.34.0
	google.golang.org/api v0.240.0
=======
	golang.org/x/tools v0.35.0
	google.golang.org/api v0.242.0
>>>>>>> 1b5b6443
	gopkg.in/yaml.v2 v2.4.0
	gopkg.in/yaml.v3 v3.0.1
	honnef.co/go/tools v0.6.1
	modernc.org/sqlite v1.38.0
)

require (
	cel.dev/expr v0.23.0 // indirect
	cloud.google.com/go v0.121.1 // indirect
	cloud.google.com/go/auth v0.16.2 // indirect
	cloud.google.com/go/auth/oauth2adapt v0.2.8 // indirect
	cloud.google.com/go/compute/metadata v0.7.0 // indirect
	cloud.google.com/go/iam v1.5.2 // indirect
	cloud.google.com/go/monitoring v1.24.2 // indirect
	cloud.google.com/go/pubsub v1.49.0 // indirect
	github.com/BurntSushi/toml v1.4.1-0.20240526193622-a339e1f7089c // indirect
	github.com/GoogleCloudPlatform/opentelemetry-operations-go/detectors/gcp v1.27.0 // indirect
	github.com/GoogleCloudPlatform/opentelemetry-operations-go/exporter/metric v0.51.0 // indirect
	github.com/GoogleCloudPlatform/opentelemetry-operations-go/internal/resourcemapping v0.51.0 // indirect
	github.com/armon/go-radix v1.0.0 // indirect
	github.com/beorn7/perks v1.0.1 // indirect
	github.com/cespare/xxhash/v2 v2.3.0 // indirect
	github.com/cncf/xds/go v0.0.0-20250326154945-ae57f3c0d45f // indirect
	github.com/davecgh/go-spew v1.1.1 // indirect
	github.com/dustin/go-humanize v1.0.1 // indirect
	github.com/elastic/go-sysinfo v1.15.1 // indirect
	github.com/elastic/go-windows v1.0.2 // indirect
	github.com/envoyproxy/go-control-plane/envoy v1.32.4 // indirect
	github.com/envoyproxy/protoc-gen-validate v1.2.1 // indirect
	github.com/go-jose/go-jose/v4 v4.0.5 // indirect
	github.com/go-logr/logr v1.4.2 // indirect
	github.com/go-logr/stdr v1.2.2 // indirect
	github.com/google/renameio/v2 v2.0.0 // indirect
	github.com/google/s2a-go v0.1.9 // indirect
	github.com/google/uuid v1.6.0 // indirect
	github.com/googleapis/enterprise-certificate-proxy v0.3.6 // indirect
	github.com/googleapis/gax-go/v2 v2.14.2 // indirect
	github.com/gorilla/handlers v1.5.2 // indirect
	github.com/hashicorp/go-cleanhttp v0.5.2 // indirect
	github.com/mattn/go-isatty v0.0.20 // indirect
	github.com/munnerz/goautoneg v0.0.0-20191010083416-a7dc8b61c822 // indirect
	github.com/ncruces/go-strftime v0.1.9 // indirect
	github.com/pkg/errors v0.9.1 // indirect
	github.com/pkg/xattr v0.4.10 // indirect
	github.com/planetscale/vtprotobuf v0.6.1-0.20240319094008-0393e58bdf10 // indirect
	github.com/pmezard/go-difflib v1.0.0 // indirect
	github.com/prometheus/client_model v0.6.1 // indirect
	github.com/prometheus/common v0.63.0 // indirect
	github.com/prometheus/procfs v0.16.0 // indirect
	github.com/remyoudompheng/bigfft v0.0.0-20230129092748-24d4a6f8daec // indirect
	github.com/spiffe/go-spiffe/v2 v2.5.0 // indirect
	github.com/zeebo/errs v1.4.0 // indirect
	go.elastic.co/apm/module/apmhttp/v2 v2.7.1 // indirect
	go.elastic.co/fastjson v1.5.1 // indirect
	go.opencensus.io v0.24.0 // indirect
	go.opentelemetry.io/auto/sdk v1.1.0 // indirect
	go.opentelemetry.io/contrib/detectors/gcp v1.36.0 // indirect
	go.opentelemetry.io/contrib/instrumentation/google.golang.org/grpc/otelgrpc v0.61.0 // indirect
	go.opentelemetry.io/contrib/instrumentation/net/http/otelhttp v0.61.0 // indirect
	go.opentelemetry.io/otel v1.36.0 // indirect
	go.opentelemetry.io/otel/metric v1.36.0 // indirect
	go.opentelemetry.io/otel/sdk v1.36.0 // indirect
	go.opentelemetry.io/otel/sdk/metric v1.36.0 // indirect
	go.opentelemetry.io/otel/trace v1.36.0 // indirect
	go.uber.org/multierr v1.11.0 // indirect
	golang.org/x/crypto v0.40.0 // indirect
	golang.org/x/exp v0.0.0-20250408133849-7e4ce0ab07d0 // indirect
	golang.org/x/exp/typeparams v0.0.0-20231108232855-2478ac86f678 // indirect
<<<<<<< HEAD
	golang.org/x/net v0.41.0 // indirect
=======
	golang.org/x/mod v0.26.0 // indirect
	golang.org/x/net v0.42.0 // indirect
>>>>>>> 1b5b6443
	golang.org/x/oauth2 v0.30.0 // indirect
	golang.org/x/sync v0.16.0 // indirect
	golang.org/x/sys v0.34.0 // indirect
	golang.org/x/text v0.27.0 // indirect
	golang.org/x/time v0.12.0 // indirect
	golang.org/x/tools/go/expect v0.1.1-deprecated // indirect
	google.golang.org/genproto v0.0.0-20250505200425-f936aa4a68b2 // indirect
	google.golang.org/genproto/googleapis/api v0.0.0-20250512202823-5a2f75b736a9 // indirect
	google.golang.org/genproto/googleapis/rpc v0.0.0-20250603155806-513f23925822 // indirect
	google.golang.org/grpc v1.73.0 // indirect
	google.golang.org/protobuf v1.36.6 // indirect
	howett.net/plist v1.0.1 // indirect
	modernc.org/libc v1.65.10 // indirect
	modernc.org/mathutil v1.7.1 // indirect
	modernc.org/memory v1.11.0 // indirect
)<|MERGE_RESOLUTION|>--- conflicted
+++ resolved
@@ -24,14 +24,9 @@
 	go.elastic.co/apm/v2 v2.7.1
 	go.elastic.co/ecszap v1.0.3
 	go.uber.org/zap v1.27.0
-<<<<<<< HEAD
-	golang.org/x/mod v0.25.0
-	golang.org/x/tools v0.34.0
-	google.golang.org/api v0.240.0
-=======
+	golang.org/x/mod v0.26.0
 	golang.org/x/tools v0.35.0
 	google.golang.org/api v0.242.0
->>>>>>> 1b5b6443
 	gopkg.in/yaml.v2 v2.4.0
 	gopkg.in/yaml.v3 v3.0.1
 	honnef.co/go/tools v0.6.1
@@ -100,12 +95,7 @@
 	golang.org/x/crypto v0.40.0 // indirect
 	golang.org/x/exp v0.0.0-20250408133849-7e4ce0ab07d0 // indirect
 	golang.org/x/exp/typeparams v0.0.0-20231108232855-2478ac86f678 // indirect
-<<<<<<< HEAD
-	golang.org/x/net v0.41.0 // indirect
-=======
-	golang.org/x/mod v0.26.0 // indirect
 	golang.org/x/net v0.42.0 // indirect
->>>>>>> 1b5b6443
 	golang.org/x/oauth2 v0.30.0 // indirect
 	golang.org/x/sync v0.16.0 // indirect
 	golang.org/x/sys v0.34.0 // indirect
