--- conflicted
+++ resolved
@@ -2,10 +2,6 @@
 
 env:
   SETUP_MAGE_VERSION: '1.14.0'
-<<<<<<< HEAD
-  SETUP_GOLANG_VERSION: '1.20.6'
-=======
->>>>>>> 9f588bc5
   DOCKER_REGISTRY: 'docker.elastic.co'
   # TODO change namespace to `package-registry` for DOCKER_IMG
   DOCKER_IMG: "${DOCKER_REGISTRY}/observability-ci/temp-package-registry" # TODO needs to rename after tests: remove prefix temp
