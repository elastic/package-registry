# yaml-language-server: $schema=https://raw.githubusercontent.com/buildkite/pipeline-schema/main/schema.json

env:
  SETUP_MAGE_VERSION: '1.14.0'
  SETUP_GOLANG_VERSION: '1.20.4'
  DOCKER_REGISTRY: 'docker.elastic.co'
  DOCKER_IMG: "${DOCKER_REGISTRY}/package-registry/temp-package-registry" # TODO needs to rename after tests: remove prefix temp
  DOCKER_IMG_PR: "${DOCKER_REGISTRY}/observability-ci/temp-package-registry" # TODO needs to rename after tests: remove prefix temp

steps:
  - label: ":golangci-lint: Checks formatting / linting"
    command:
      - ".buildkite/scripts/lint.sh"
    agents:
      image: "golang:${SETUP_GOLANG_VERSION}"
      cpu: "8"
      memory: "4G"

  - label: ":hammer: Build"
    command:
      - ".buildkite/scripts/build.sh"
    agents:
      image: "golang:${SETUP_GOLANG_VERSION}"
      cpu: "8"
      memory: "4G"

  - label: ":linux: Test on Linux"
    key: test-linux
    command:
      - ".buildkite/scripts/run-tests.sh"
    agents:
      image: "golang:${SETUP_GOLANG_VERSION}"
      cpu: "8"
      memory: "4G"
    artifact_paths:
      - "tests-report-linux.xml"

  - label: ":windows: Test on Windows"
    key: test-win
    command:
      - ".buildkite/scripts/run-tests.ps1"
    agents:
      provider: "gcp"
      image: "family/ci-windows-2022"
    artifact_paths:
      - "tests-report-win.xml"

  - label: ":junit: Junit annotate"
    plugins:
      - junit-annotate#v2.4.1:
          artifacts: "tests-report-*.xml"
    agents:
      provider: "gcp" #junit plugin requires docker
    depends_on:
      - step: "test-linux"
        allow_failure: true
<<<<<<< HEAD

  - label: "Publish docker image"
    key: "publish"
    command: ".buildkite/scripts/publish.sh"
    agents:
      provider: "gcp"
    depends_on:
      - step: "test-linux"
        allow_failure: false
=======
      - step: "test-win"
        allow_failure: true
>>>>>>> 8c615263
<|MERGE_RESOLUTION|>--- conflicted
+++ resolved
@@ -54,7 +54,8 @@
     depends_on:
       - step: "test-linux"
         allow_failure: true
-<<<<<<< HEAD
+      - step: "test-win"
+        allow_failure: true
 
   - label: "Publish docker image"
     key: "publish"
@@ -64,7 +65,5 @@
     depends_on:
       - step: "test-linux"
         allow_failure: false
-=======
       - step: "test-win"
-        allow_failure: true
->>>>>>> 8c615263
+        allow_failure: false