// Copyright Elasticsearch B.V. and/or licensed to Elasticsearch B.V. under one
// or more contributor license agreements. Licensed under the Elastic License;
// you may not use this file except in compliance with the Elastic License.

package storage

import (
	"context"
	"fmt"
	"testing"

	"github.com/stretchr/testify/require"
	"go.uber.org/zap/zapcore"

	"github.com/elastic/package-registry/internal/util"
	"github.com/elastic/package-registry/packages"
)

func TestInit(t *testing.T) {
	// given
	fs := PrepareFakeServer(t, "testdata/search-index-all-full.json")
	defer fs.Stop()
	storageClient := fs.Client()
	indexer := NewIndexer(util.NewTestLogger(), storageClient, FakeIndexerOptions)

	// when
	err := indexer.Init(context.Background())

	// then
	require.NoError(t, err)
}

func BenchmarkInit(b *testing.B) {
	// given
	fs := PrepareFakeServer(b, "testdata/search-index-all-full.json")
	defer fs.Stop()
	storageClient := fs.Client()

	logger := util.NewTestLoggerLevel(zapcore.FatalLevel)
	b.ResetTimer()
	for i := 0; i < b.N; i++ {
		indexer := NewIndexer(logger, storageClient, FakeIndexerOptions)
		err := indexer.Init(context.Background())
		require.NoError(b, err)
	}
}

func BenchmarkIndexerUpdateIndex(b *testing.B) {
	// given
	fs := PrepareFakeServer(b, "testdata/search-index-all-full.json")
	defer fs.Stop()
	storageClient := fs.Client()

	logger := util.NewTestLoggerLevel(zapcore.FatalLevel)
	indexer := NewIndexer(logger, storageClient, FakeIndexerOptions)
	err := indexer.Init(context.Background())
	require.NoError(b, err)

	b.ResetTimer()
	for i := 0; i < b.N; i++ {
		b.StopTimer()
		revision := fmt.Sprintf("%d", i+2)
		updateFakeServer(b, fs, revision, "testdata/search-index-all-full.json")
		b.StartTimer()
		err = indexer.updateIndex(context.Background())
		require.NoError(b, err, "index should be updated successfully")
	}
}

func BenchmarkIndexerGet(b *testing.B) {
	// given
	fs := PrepareFakeServer(b, "testdata/search-index-all-full.json")
	defer fs.Stop()
	storageClient := fs.Client()

	logger := util.NewTestLoggerLevel(zapcore.FatalLevel)
	indexer := NewIndexer(logger, storageClient, FakeIndexerOptions)
	err := indexer.Init(context.Background())
	require.NoError(b, err)

	b.ResetTimer()
	b.RunParallel(func(pb *testing.PB) {
		for pb.Next() {
			indexer.Get(context.Background(), &packages.GetOptions{})
		}
	})
<<<<<<< HEAD

=======
>>>>>>> b698216b
}

func TestGet_ListAllPackages(t *testing.T) {
	// given
	fs := PrepareFakeServer(t, "testdata/search-index-all-full.json")
	defer fs.Stop()
	storageClient := fs.Client()
	indexer := NewIndexer(util.NewTestLogger(), storageClient, FakeIndexerOptions)

	err := indexer.Init(context.Background())
	require.NoError(t, err, "storage indexer must be initialized properly")

	// when
	foundPackages, err := indexer.Get(context.Background(), &packages.GetOptions{})

	// then
	require.NoError(t, err, "packages should be returned")
	require.Len(t, foundPackages, 1133)
}

func TestGet_FindLatestPackage(t *testing.T) {
	// given
	fs := PrepareFakeServer(t, "testdata/search-index-all-full.json")
	defer fs.Stop()
	storageClient := fs.Client()
	indexer := NewIndexer(util.NewTestLogger(), storageClient, FakeIndexerOptions)

	err := indexer.Init(context.Background())
	require.NoError(t, err, "storage indexer must be initialized properly")

	// when
	foundPackages, err := indexer.Get(context.Background(), &packages.GetOptions{
		Filter: &packages.Filter{
			PackageName: "apm",
			PackageType: "integration",
		},
	})

	// then
	require.NoError(t, err, "packages should be returned")
	require.Len(t, foundPackages, 1)
	require.Equal(t, "apm", foundPackages[0].Name)
	require.Equal(t, "8.2.0", foundPackages[0].Version)
}

func TestGet_UnknownPackage(t *testing.T) {
	// given
	fs := PrepareFakeServer(t, "testdata/search-index-all-full.json")
	defer fs.Stop()
	storageClient := fs.Client()
	indexer := NewIndexer(util.NewTestLogger(), storageClient, FakeIndexerOptions)

	err := indexer.Init(context.Background())
	require.NoError(t, err, "storage indexer must be initialized properly")

	// when
	foundPackages, err := indexer.Get(context.Background(), &packages.GetOptions{
		Filter: &packages.Filter{
			PackageName: "qwertyuiop",
			PackageType: "integration",
		},
	})

	// then
	require.NoError(t, err, "packages should be returned")
	require.Len(t, foundPackages, 0)
}

func TestGet_IndexUpdated(t *testing.T) {
	// given
	fs := PrepareFakeServer(t, "testdata/search-index-all-small.json")
	defer fs.Stop()
	storageClient := fs.Client()
	indexer := NewIndexer(util.NewTestLogger(), storageClient, FakeIndexerOptions)

	err := indexer.Init(context.Background())
	require.NoError(t, err, "storage indexer must be initialized properly")

	// when
	foundPackages, err := indexer.Get(context.Background(), &packages.GetOptions{
		Filter: &packages.Filter{
			PackageName: "1password",
			PackageType: "integration",
			Prerelease:  true,
		},
	})

	// then
	require.NoError(t, err, "packages should be returned")
	require.Len(t, foundPackages, 1)
	require.Equal(t, "1password", foundPackages[0].Name)
	require.Equal(t, "0.2.0", foundPackages[0].Version)

	// when: index update is performed adding new packages
	const secondRevision = "2"
	updateFakeServer(t, fs, secondRevision, "testdata/search-index-all-full.json")
	err = indexer.updateIndex(context.Background())
	require.NoError(t, err, "index should be updated successfully")

	foundPackages, err = indexer.Get(context.Background(), &packages.GetOptions{
		Filter: &packages.Filter{
			PackageName: "1password",
			PackageType: "integration",
			Prerelease:  true,
		},
	})

	// then
	require.NoError(t, err, "packages should be returned")
	require.Len(t, foundPackages, 1)
	require.Equal(t, "1password", foundPackages[0].Name)
	require.Equal(t, "1.4.0", foundPackages[0].Version)

	// when: index update is performed removing packages
	const thirdRevision = "3"
	updateFakeServer(t, fs, thirdRevision, "testdata/search-index-all-small.json")
	err = indexer.updateIndex(context.Background())
	require.NoError(t, err, "index should be updated successfully")

	foundPackages, err = indexer.Get(context.Background(), &packages.GetOptions{
		Filter: &packages.Filter{
			PackageName: "1password",
			PackageType: "integration",
			Prerelease:  true,
		},
	})

	// then
	require.NoError(t, err, "packages should be returned")
	require.Len(t, foundPackages, 1)
	require.Equal(t, "1password", foundPackages[0].Name)
	require.Equal(t, "0.2.0", foundPackages[0].Version)
}<|MERGE_RESOLUTION|>--- conflicted
+++ resolved
@@ -84,10 +84,6 @@
 			indexer.Get(context.Background(), &packages.GetOptions{})
 		}
 	})
-<<<<<<< HEAD
-
-=======
->>>>>>> b698216b
 }
 
 func TestGet_ListAllPackages(t *testing.T) {
