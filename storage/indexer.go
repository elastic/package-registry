--- conflicted
+++ resolved
@@ -6,11 +6,8 @@
 
 import (
 	"context"
-<<<<<<< HEAD
 	"encoding/json"
-=======
 	"errors"
->>>>>>> 0a10451b
 	"fmt"
 	"net/url"
 	"strings"
@@ -173,11 +170,7 @@
 	indexReader, err := loadReaderSearchIndex(ctx, i.logger, i.storageClient, bucketName, rootStoragePath, *storageCursor)
 	if err != nil {
 		metrics.StorageIndexerUpdateIndexErrorsTotal.Inc()
-<<<<<<< HEAD
-		return errors.Wrapf(err, "can't create the reader for the search-index-all index")
-=======
-		return fmt.Errorf("can't load the search-index-all index content: %w", err)
->>>>>>> 0a10451b
+		return fmt.Errorf("can't create the reader for the search-index-all index: %w", err)
 	}
 	defer indexReader.Close()
 
@@ -216,7 +209,7 @@
 		// Read everything till the "packages" key in the map.
 		token, err := dec.Token()
 		if err != nil {
-			return nil, errors.Wrapf(err, "unexpected error while reading index file")
+			return nil, fmt.Errorf("unexpected error while reading index file: %w", err)
 		}
 		if key, ok := token.(string); !ok || key != "packages" {
 			continue
@@ -225,10 +218,10 @@
 		// Read the opening array now.
 		token, err = dec.Token()
 		if err != nil {
-			return nil, errors.Wrapf(err, "unexpected error while reading index file")
+			return nil, fmt.Errorf("unexpected error while reading index file: %w", err)
 		}
 		if delim, ok := token.(json.Delim); !ok || delim != '[' {
-			return nil, errors.Errorf("expected opening array, found %v", token)
+			return nil, fmt.Errorf("expected opening array, found %v", token)
 		}
 
 		// Read the array of packages one by one.
@@ -236,7 +229,7 @@
 			var p packageIndex
 			err = dec.Decode(&p)
 			if err != nil {
-				return nil, errors.Wrapf(err, "unexpected error parsing package from index file (token: %v)", token)
+				return nil, fmt.Errorf("unexpected error parsing package from index file (token: %v): %w", token, err)
 			}
 			m := p.PackageManifest
 			m.BasePath = fmt.Sprintf("%s-%s.zip", m.Name, m.Version)
@@ -248,10 +241,10 @@
 		// Read the closing array delimiter.
 		token, err = dec.Token()
 		if err != nil {
-			return nil, errors.Wrapf(err, "unexpected error while reading index file")
+			return nil, fmt.Errorf("unexpected error while reading index file: %w", err)
 		}
 		if delim, ok := token.(json.Delim); !ok || delim != ']' {
-			return nil, errors.Errorf("expected closing array, found %v", token)
+			return nil, fmt.Errorf("expected closing array, found %v: %w", token, err)
 		}
 	}
 	return transformedPackages, nil
