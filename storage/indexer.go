--- conflicted
+++ resolved
@@ -202,8 +202,14 @@
 		metrics.StorageIndexerUpdateIndexErrorsTotal.Inc()
 		return fmt.Errorf("can't load the search-index-all index content: %w", err)
 	}
-<<<<<<< HEAD
-	i.logger.Info("Downloaded new search-index-all index", zap.String("index.packages.size", fmt.Sprintf("%d", len(anIndex.Packages))))
+
+	if anIndex == nil {
+		i.logger.Info("Downloaded new search-index-all index. No packages found.")
+		return nil
+	}
+	i.logger.Info("Downloaded new search-index-all index", zap.String("index.packages.size", fmt.Sprintf("%d", len(*anIndex))))
+
+	i.transformSearchIndexAllToPackages(anIndex)
 
 	err = func() error {
 		i.m.Lock()
@@ -216,7 +222,7 @@
 		}
 
 		metrics.StorageIndexerUpdateIndexSuccessTotal.Inc()
-		metrics.NumberIndexedPackages.Set(float64(len(anIndex.Packages)))
+		metrics.NumberIndexedPackages.Set(float64(len(*anIndex)))
 		return nil
 	}()
 	if err != nil {
@@ -231,27 +237,27 @@
 	visited bool
 }
 
-func (i *Indexer) updateDatabase(ctx context.Context, index *searchIndexAll, visited map[string]visitedPackage) error {
-	for _, p := range index.Packages {
-		contents, err := json.Marshal(p.PackageManifest)
-		if err != nil {
-			return fmt.Errorf("failed to marshal package %s-%s: %w", p.PackageManifest.Name, p.PackageManifest.Version, err)
-		}
-		dbPackage, err := i.database.GetByNameAndVersion(ctx, "packages", p.PackageManifest.Name, p.PackageManifest.Version)
+func (i *Indexer) updateDatabase(ctx context.Context, index *packages.Packages, visited map[string]visitedPackage) error {
+	for _, p := range *index {
+		contents, err := json.Marshal(p)
+		if err != nil {
+			return fmt.Errorf("failed to marshal package %s-%s: %w", p.Name, p.Version, err)
+		}
+		dbPackage, err := i.database.GetByNameAndVersion(ctx, "packages", p.Name, p.Version)
 		if err != nil && !errors.Is(err, database.ErrNotExists) {
-			return fmt.Errorf("failed to search for package %s-%s", p.PackageManifest.Name, p.PackageManifest.Version)
+			return fmt.Errorf("failed to search for package %s-%s", p.Name, p.Version)
 		}
 		if err != nil {
 			// Package does not exist, it requires to be created
 			newPackage := database.Package{
-				Name:    p.PackageManifest.Name,
-				Version: p.PackageManifest.Version,
-				Path:    p.PackageManifest.BasePath,
+				Name:    p.Name,
+				Version: p.Version,
+				Path:    p.BasePath,
 				Data:    string(contents),
 			}
 			_, err = i.database.Create(ctx, "packages", &newPackage)
 			if err != nil {
-				return fmt.Errorf("failed to create package %s-%s: %w", p.PackageManifest.Name, p.PackageManifest.Version, err)
+				return fmt.Errorf("failed to create package %s-%s: %w", p.Name, p.Version, err)
 			}
 			continue
 		}
@@ -266,7 +272,7 @@
 			dbPackage.Data = string(contents)
 			_, err = i.database.Update(ctx, "packages", dbPackage.ID, dbPackage)
 			if err != nil {
-				return fmt.Errorf("failed to update package %s-%s: %w", p.PackageManifest.Name, p.PackageManifest.Version, err)
+				return fmt.Errorf("failed to update package %s-%s: %w", p.Name, p.Version, err)
 			}
 			continue
 		}
@@ -280,25 +286,8 @@
 		if err != nil {
 			return fmt.Errorf("failed to delete package %s: %w", k, err)
 		}
-=======
-	if anIndex == nil {
-		i.logger.Info("Downloaded new search-index-all index. No packages found.")
-		return nil
->>>>>>> f1fc0680
-	}
-	i.logger.Info("Downloaded new search-index-all index", zap.String("index.packages.size", fmt.Sprintf("%d", len(*anIndex))))
-
-	i.transformSearchIndexAllToPackages(anIndex)
-
-<<<<<<< HEAD
-=======
-	i.m.Lock()
-	defer i.m.Unlock()
-	i.cursor = storageCursor.Current
-	i.packageList = *anIndex
-	metrics.StorageIndexerUpdateIndexSuccessTotal.Inc()
-	metrics.NumberIndexedPackages.Set(float64(len(i.packageList)))
->>>>>>> f1fc0680
+	}
+
 	return nil
 }
 
@@ -347,14 +336,13 @@
 	return readPackages, nil
 }
 
-<<<<<<< HEAD
 func (i *Indexer) Close(ctx context.Context) error {
 	return i.database.Close(ctx)
-=======
+}
+
 func (i *Indexer) transformSearchIndexAllToPackages(packages *packages.Packages) {
 	for _, m := range *packages {
 		m.BasePath = fmt.Sprintf("%s-%s.zip", m.Name, m.Version)
 		m.SetRemoteResolver(i.resolver)
 	}
->>>>>>> f1fc0680
 }