// Copyright Elasticsearch B.V. and/or licensed to Elasticsearch B.V. under one
// or more contributor license agreements. Licensed under the Elastic License 2.0;
// you may not use this file except in compliance with the Elastic License 2.0.

package storage

import (
	"context"
	"encoding/json"
	"errors"
	"fmt"
	"net"
	"net/http"
	"net/url"
	"strings"
	"sync"
	"time"

	"cloud.google.com/go/storage"
	"github.com/Masterminds/semver/v3"
	"github.com/prometheus/client_golang/prometheus"
	"go.elastic.co/apm/v2"
	"go.uber.org/zap"

	"github.com/elastic/package-registry/internal/database"
	"github.com/elastic/package-registry/metrics"
	"github.com/elastic/package-registry/packages"
)

const (
	indexerGetDurationPrometheusLabel = "SQLStorageIndexer"
	defaultReadPackagesBatchSize      = 2000
)

type SQLIndexer struct {
	options       IndexerOptions
	storageClient *storage.Client

	cursor string

	label string

	m sync.RWMutex

	resolver packages.RemoteResolver

	database     database.Repository
	swapDatabase database.Repository

	current *database.Repository
	backup  *database.Repository

	logger *zap.Logger

	readPackagesBatchSize int

	afterUpdateHook func(ctx context.Context)
}

type IndexerOptions struct {
	APMTracer                    *apm.Tracer
	PackageStorageBucketInternal string
	PackageStorageEndpoint       string
	WatchInterval                time.Duration
	Database                     database.Repository
	SwapDatabase                 database.Repository
	ReadPackagesBatchsize        int
	AfterUpdateIndexHook         func(ctx context.Context)
}

func NewIndexer(logger *zap.Logger, storageClient *storage.Client, options IndexerOptions) *SQLIndexer {
	if options.APMTracer == nil {
		options.APMTracer = apm.DefaultTracer()
	}

	indexer := &SQLIndexer{
		storageClient:         storageClient,
		options:               options,
		logger:                logger,
		database:              options.Database,
		swapDatabase:          options.SwapDatabase,
		label:                 fmt.Sprintf("storage-%s", options.PackageStorageEndpoint),
		readPackagesBatchSize: defaultReadPackagesBatchSize,
		cursor:                "init",
		afterUpdateHook:       options.AfterUpdateIndexHook,
	}

	indexer.current = &indexer.database
	indexer.backup = &indexer.swapDatabase

	if options.ReadPackagesBatchsize > 0 {
		indexer.readPackagesBatchSize = options.ReadPackagesBatchsize
	}

	return indexer
}

func (i *SQLIndexer) Init(ctx context.Context) error {
	i.logger.Debug("Initialize storage indexer")

	err := validateIndexerOptions(i.options)
	if err != nil {
		return fmt.Errorf("validation failed: %w", err)
	}

	err = i.setupResolver()
	if err != nil {
		return fmt.Errorf("can't setup remote resolver: %w", err)
	}

	// Populate index file for the first time.
	start := time.Now()
	err = i.updateIndex(ctx)
	if err != nil {
		return fmt.Errorf("can't update index file: %w", err)
	}
	i.logger.Info("Elapsed time to init database", zap.Duration("duration", time.Since(start)))

	go i.watchIndices(apm.ContextWithTransaction(ctx, nil))
	return nil
}

func validateIndexerOptions(options IndexerOptions) error {
	if !strings.HasPrefix(options.PackageStorageBucketInternal, "gs://") {
		return errors.New("missing or invalid options.PackageStorageBucketInternal")
	}
	_, err := url.Parse(options.PackageStorageEndpoint)
	if err != nil {
		return fmt.Errorf("invalid options.PackageStorageEndpoint, URL expected: %w", err)
	}
	if options.WatchInterval < 0 {
		return errors.New("options.WatchInterval must be greater than or equal to 0")
	}

	if options.Database == nil || options.SwapDatabase == nil {
		return errors.New("options.Database and options.SwapDatabase must be set")
	}
	return nil
}

func (i *SQLIndexer) setupResolver() error {
	baseURL, err := url.Parse(i.options.PackageStorageEndpoint)
	if err != nil {
		return err
	}

	httpClient := http.Client{
		Transport: &http.Transport{
			DialContext: (&net.Dialer{
				// Connect timeout.
				Timeout: 20 * time.Second,
			}).DialContext,
		},
	}

	i.resolver = NewStorageResolver(&httpClient, baseURL)
	return nil
}

func (i *SQLIndexer) watchIndices(ctx context.Context) {
	i.logger.Debug("Watch indices for changes")
	if i.options.WatchInterval == 0 {
		i.logger.Debug("No watcher configured, indices will not be updated (use only for testing purposes)")
		return
	}

	var err error
	t := time.NewTicker(i.options.WatchInterval)
	defer t.Stop()
	for {
		i.logger.Debug("watchIndices: start")

		func() {
			tx := i.options.APMTracer.StartTransaction("updateIndex", "backend.watcher")
			defer tx.End()

			err = i.updateIndex(apm.ContextWithTransaction(ctx, tx))
			if err != nil {
				i.logger.Error("can't update index file", zap.Error(err))
			}
		}()

		i.logger.Debug("watchIndices: finished")
		select {
		case <-ctx.Done():
			i.logger.Debug("watchIndices: quit")
			return
		case <-t.C:
		}
	}
}

func (i *SQLIndexer) updateIndex(ctx context.Context) error {
	span, ctx := apm.StartSpan(ctx, "UpdateIndex", "app")
	span.Context.SetLabel("read.packages.batch.size", i.readPackagesBatchSize)
	defer span.End()

	i.logger.Debug("Update indices")
	start := time.Now()
	defer func() {
		metrics.StorageIndexerUpdateIndexDurationSeconds.Observe(time.Since(start).Seconds())
	}()

	defer func(initialCursor string) {
		if initialCursor == i.cursor {
			return
		}
		startClean := time.Now()
		if err := i.cleanBackupDatabase(ctx); err != nil {
			i.logger.Error("Failed to clean backup database", zap.Error(err))
		}
		startCleanDuration := time.Since(startClean)
		i.logger.Debug("Cleaned backup database", zap.Duration("elapsed.time", time.Since(startClean)), zap.String("elapsed.time.human", startCleanDuration.String()))
	}(i.cursor)

	numPackages := 0
	currentCursor, err := LoadPackagesAndCursorFromIndexBatches(ctx, i.logger, i.storageClient, i.options.PackageStorageBucketInternal, i.cursor, i.readPackagesBatchSize, func(ctx context.Context, pkgs packages.Packages, newCursor string) error {
		// This function is called for each batch of packages read from the index.
		startUpdate := time.Now()
		if err := i.updateDatabase(ctx, &pkgs, newCursor); err != nil {
			return fmt.Errorf("failed to update database: %w", err)
		}
		startDuration := time.Since(startUpdate)
		numPackages += len(pkgs)
		i.logger.Debug("Filled database with a batch of packages", zap.Duration("elapsed.time", startDuration), zap.String("elapsed.time.human", startDuration.String()), zap.Int("num.packages", len(pkgs)))
		return nil
	})
	if err != nil {
		metrics.StorageIndexerUpdateIndexErrorsTotal.Inc()
		return fmt.Errorf("can't load the search-index-all index content: %w", err)
	}
	if i.cursor == currentCursor {
		return nil
	}
	i.logger.Info("Downloaded new search-index-all index", zap.String("index.packages.size", fmt.Sprintf("%d", numPackages)))

	startLock := time.Now()
	i.swapDatabases(ctx, currentCursor, numPackages)
	i.logger.Debug("Elapsed time in lock for updating index database", zap.Duration("lock.duration", time.Since(startLock)))

	return nil
}

func (i *SQLIndexer) updateDatabase(ctx context.Context, index *packages.Packages, cursor string) error {
	span, ctx := apm.StartSpan(ctx, "updateDatabase", "app")
	defer span.End()

	totalProcessed := 0
	dbPackages := make([]*database.Package, 0, i.readPackagesBatchSize)
	for {
		endBatch := totalProcessed + i.readPackagesBatchSize
		for j := totalProcessed; j < endBatch && j < len(*index); j++ {

			newPackage, err := createDatabasePackage((*index)[j], cursor)
			if err != nil {
				return fmt.Errorf("failed to create database package %s-%s: %w", (*index)[j].Name, (*index)[j].Version, err)
			}

			dbPackages = append(dbPackages, newPackage)
		}
		err := (*i.backup).BulkAdd(ctx, "packages", dbPackages)
		if err != nil {
			return fmt.Errorf("failed to create all packages (bulk operation): %w", err)
		}
		totalProcessed += len(dbPackages)
		if totalProcessed >= len(*index) {
			break
		}
		// reuse slice to avoid allocations
		dbPackages = dbPackages[:0]
	}

	return nil
}

func (i *SQLIndexer) cleanBackupDatabase(ctx context.Context) error {
	span, ctx := apm.StartSpan(ctx, "cleanBackupDatabase", "app")
	defer span.End()

	err := (*i.backup).Drop(ctx, "packages")
	if err != nil {
		return fmt.Errorf("failed to drop packages table: %w", err)
	}

	err = (*i.backup).Initialize(ctx)
	if err != nil {
		return fmt.Errorf("failed to create schema in backup database: %w", err)
	}
	return nil
}

func (i *SQLIndexer) swapDatabases(ctx context.Context, currentCursor string, numPackages int) {
	i.m.Lock()
	defer i.m.Unlock()
	i.cursor = currentCursor

	i.current, i.backup = i.backup, i.current
	i.logger.Debug("Current database changed", zap.String("current.database.path", (*i.current).File(ctx)), zap.String("previous.database.path", (*i.backup).File(ctx)))

	if i.afterUpdateHook != nil {
		i.afterUpdateHook(ctx)
	}

	metrics.StorageIndexerUpdateIndexSuccessTotal.Inc()
	metrics.NumberIndexedPackages.Set(float64(numPackages))
}

func createDatabasePackage(pkg *packages.Package, cursor string) (*database.Package, error) {
	fullContents, err := json.Marshal(pkg)
	if err != nil {
		return nil, fmt.Errorf("failed to marshal package %s-%s: %w", pkg.Name, pkg.Version, err)
	}
	baseContents, err := json.Marshal(pkg.BasePackage)
	if err != nil {
		return nil, fmt.Errorf("failed to marshal base package %s-%s: %w", pkg.Name, pkg.Version, err)
	}

	kibanaVersion := ""
	if pkg.Conditions != nil && pkg.Conditions.Kibana != nil {
		kibanaVersion = pkg.Conditions.Kibana.Version
	}

	pkgVersionSemver, err := semver.NewVersion(pkg.Version)
	if err != nil {
		return nil, fmt.Errorf("failed to create version from %q: %w", pkgVersionSemver, err)
	}

	formatVersionSemver, err := semver.NewVersion(pkg.FormatVersion)
	if err != nil {
		return nil, fmt.Errorf("invalid format version '%s' for package %s-%s: %w", pkg.FormatVersion, pkg.Name, pkg.Version, err)
	}
	formatVersionMajorMinor := fmt.Sprintf("%d.%d.0", formatVersionSemver.Major(), formatVersionSemver.Minor())

<<<<<<< HEAD
	discoveryFields := ""
	fieldNames := []string{}
	if pkg.Discovery != nil && pkg.Discovery.Fields != nil {
		for _, field := range pkg.Discovery.Fields {
			fieldNames = append(fieldNames, field.Name)
		}
		discoveryFields = strings.Join(fieldNames, ",")
	}
	discoveryDatasets := ""
	datasetNames := []string{}
	if pkg.Discovery != nil && pkg.Discovery.Datasets != nil {
		for _, dataset := range pkg.Discovery.Datasets {
			datasetNames = append(datasetNames, dataset.Name)
		}
		discoveryDatasets = strings.Join(datasetNames, ",")
=======
	capabilities := ""
	if pkg.Conditions != nil && pkg.Conditions.Elastic != nil {
		capabilities = strings.Join(pkg.Conditions.Elastic.Capabilities, ",")
>>>>>>> 7e847fdd
	}

	newPackage := database.Package{
		Cursor:                  cursor,
		Name:                    pkg.Name,
		Version:                 pkg.Version,
		VersionMajor:            int(pkgVersionSemver.Major()),
		VersionMinor:            int(pkgVersionSemver.Minor()),
		VersionPatch:            int(pkgVersionSemver.Patch()),
		VersionPrerelease:       pkgVersionSemver.Prerelease(),
		DiscoveryFilterFields:   discoveryFields,
		DiscoveryFilterDatasets: discoveryDatasets,
		FormatVersion:           pkg.FormatVersion,
		FormatVersionMajorMinor: formatVersionMajorMinor,
		Path:                    fmt.Sprintf("%s-%s.zip", pkg.Name, pkg.Version),
		Type:                    pkg.Type,
		Release:                 pkg.Release,
		KibanaVersion:           kibanaVersion,
		Capabilities:            capabilities,
		Prerelease:              pkg.IsPrerelease(),
		Data:                    fullContents,
		BaseData:                baseContents,
	}

	return &newPackage, nil
}

// Get returns the list of packages from the indexer, optionally filtered by the provided options.
// If filter is nil, all packages are returned with the base data of the package.
func (i *SQLIndexer) Get(ctx context.Context, opts *packages.GetOptions) (packages.Packages, error) {
	start := time.Now()
	defer func() {
		metrics.IndexerGetDurationSeconds.With(prometheus.Labels{"indexer": indexerGetDurationPrometheusLabel}).Observe(time.Since(start).Seconds())
	}()
	span, ctx := apm.StartSpan(ctx, "GetStorageIndexer", "app")
	defer span.End()

	var readPackages packages.Packages

	// Use a function to ensure the read lock is released as soon as possible.
	err := func() error {
		i.m.RLock()
		defer i.m.RUnlock()

		options := createDatabaseOptions(i.cursor, opts)

		err := (*i.current).FilterFunc(ctx, "packages", options, func(ctx context.Context, p *database.Package) error {
			pkg := &packages.Package{}
			switch {
			case opts != nil && opts.SkipPackageData:
				// Set minimal package data.
				// There are some private fields of the package that are not set here (versionSemver, specMajorMinorSemver, etc.),
				// but they should not be needed when SkipPackageData is used.
				pkg.Name = p.Name
				pkg.Version = p.Version
				pkg.FormatVersion = p.FormatVersion
				pkg.Release = p.Release
				pkg.Path = p.Path
			case opts != nil && opts.FullData:
				err := json.Unmarshal(p.Data, pkg)
				if err != nil {
					return fmt.Errorf("failed to parse full package %s-%s: %w", p.Name, p.Version, err)
				}
			default:
				// BaseData is used for performance reasons, it contains only the fields that are needed for the search index.
				// FormatVersion needs to be set from database to ensure compatibility with the package structure.
				pkg.FormatVersion = p.FormatVersion
				err := json.Unmarshal(p.BaseData, pkg)
				if err != nil {
					return fmt.Errorf("failed to parse base package %s-%s: %w", p.Name, p.Version, err)
				}
			}
			pkg.BasePath = p.Path
			pkg.SetRemoteResolver(i.resolver)
			readPackages = append(readPackages, pkg)
			return nil
		})
		if err != nil {
			return fmt.Errorf("failed to obtain packages: %w", err)
		}
		i.logger.Debug("Number of packages read from database", zap.Int("num.packages", len(readPackages)))

		return nil
	}()
	if err != nil {
		return nil, err
	}

	// Apply filtering at application level if needed, not required anymore access to the database.
	if opts != nil && opts.Filter != nil {
		if opts.Filter.PackageName != "" && opts.Filter.PackageVersion != "" {
			if len(readPackages) > 1 {
				return nil, fmt.Errorf("expected at most one package when filtering by name and version, got %d", len(readPackages))
			}
			// If we are filtering by name and version at database level, there should be at most one package and it can be returned early.
			return readPackages, nil
		}
		readPackages, err = opts.Filter.Apply(ctx, readPackages)
		if err != nil {
			return nil, fmt.Errorf("failed to filter packages: %w", err)
		}
	}

	return readPackages, nil
}

func createDatabaseOptions(cursor string, opts *packages.GetOptions) *database.SQLOptions {
	sqlOptions := &database.SQLOptions{
		CurrentCursor:      cursor,
		IncludeFullData:    false,
		SkipPackageData:    false,
		JustLatestPackages: false,
	}
	if opts == nil {
		return sqlOptions
	}

	sqlOptions.IncludeFullData = opts.FullData
	sqlOptions.SkipPackageData = opts.SkipPackageData

	if opts.Filter == nil {
		return sqlOptions
	}

	if opts.Filter.Experimental {
		// Experimental is also used in endpoints like /package or /epr to get a specific package.
		// https://github.com/elastic/package-registry/blob/4b4eea9301902c15a75a8ef303c6e719f9ff6abd/packages/packages.go#L645

		// If experimental is set, then it should be applied the same filters as in the legacyApply function:
		// https://github.com/elastic/package-registry/blob/4b4eea9301902c15a75a8ef303c6e719f9ff6abd/packages/packages.go#L524
		sqlOptions.Filter = &database.FilterOptions{
			Type:    opts.Filter.PackageType,
			Name:    opts.Filter.PackageName,
			Version: opts.Filter.PackageVersion,
			// When experimental is set, prerelease should also be included.
			Prerelease: true,
		}

		if opts.Filter.KibanaVersion != nil {
			sqlOptions.Filter.KibanaVersion = opts.Filter.KibanaVersion.String()
		}

		// Determine if we can use the optimized query to get just the latest packages.
		// We can use it when we are not filtering by version, not requesting all versions,
		sqlOptions.JustLatestPackages = !opts.Filter.AllVersions && opts.Filter.PackageVersion == ""

		return sqlOptions
	}

	// TODO: Add support to filter by discovery fields if possible.
	sqlOptions.Filter = &database.FilterOptions{
		Type:         opts.Filter.PackageType,
		Name:         opts.Filter.PackageName,
		Version:      opts.Filter.PackageVersion,
		Prerelease:   opts.Filter.Prerelease,
		Capabilities: opts.Filter.Capabilities,
	}
	if opts.Filter.KibanaVersion != nil {
		sqlOptions.Filter.KibanaVersion = opts.Filter.KibanaVersion.String()
	}
	if opts.Filter.SpecMin != nil {
		sqlOptions.Filter.SpecMin = opts.Filter.SpecMin.String()
	}
	if opts.Filter.SpecMax != nil {
		sqlOptions.Filter.SpecMax = opts.Filter.SpecMax.String()
	}

	if opts.Filter.Discovery != nil {
		discoveryFields := []string{}
		discoveryDatasets := []string{}
		for _, filter := range opts.Filter.Discovery {
			for _, field := range filter.Fields {
				discoveryFields = append(discoveryFields, field.Name)
			}
			for _, dataset := range filter.Datasets {
				discoveryDatasets = append(discoveryDatasets, dataset.Name)
			}
		}
		sqlOptions.Filter.DiscoveryFilterFields = strings.Join(discoveryFields, ",")
		sqlOptions.Filter.DiscoveryFilterDatasets = strings.Join(discoveryDatasets, ",")
	}

	// Determine if we can use the optimized query to get just the latest packages.
	// We can use it when we are not filtering by version, not requesting all versions,
<<<<<<< HEAD
	// and not filtering by capabilities. As capabilities filter is not
	// supported at database level, we can only use the optimized query when that filter is not set.
	// If capabilities filter is added, it needs to be checked that they can be
	// applied when querying for the latest packages.
	// Relates: https://github.com/elastic/package-registry/pull/1448
	sqlOptions.JustLatestPackages = !opts.Filter.AllVersions && opts.Filter.PackageVersion == "" && len(opts.Filter.Capabilities) == 0
=======
	// and not filtering by discovery. As discovery filter is not supported at database
	// level, we can only use the optimized query when that is not set.
	// If discovery filter is added, it needs to be checked that they can be applied when
	// querying for the latest packages too.
	sqlOptions.JustLatestPackages = !opts.Filter.AllVersions && opts.Filter.PackageVersion == "" && opts.Filter.Discovery == nil
>>>>>>> 7e847fdd

	return sqlOptions
}

func (i *SQLIndexer) Close(ctx context.Context) error {
	err := i.database.Close(ctx)
	errSwap := i.swapDatabase.Close(ctx)

	errors.Join(err, errSwap)
	return errors.Join(err, errSwap)
}<|MERGE_RESOLUTION|>--- conflicted
+++ resolved
@@ -331,7 +331,6 @@
 	}
 	formatVersionMajorMinor := fmt.Sprintf("%d.%d.0", formatVersionSemver.Major(), formatVersionSemver.Minor())
 
-<<<<<<< HEAD
 	discoveryFields := ""
 	fieldNames := []string{}
 	if pkg.Discovery != nil && pkg.Discovery.Fields != nil {
@@ -340,6 +339,7 @@
 		}
 		discoveryFields = strings.Join(fieldNames, ",")
 	}
+
 	discoveryDatasets := ""
 	datasetNames := []string{}
 	if pkg.Discovery != nil && pkg.Discovery.Datasets != nil {
@@ -347,11 +347,11 @@
 			datasetNames = append(datasetNames, dataset.Name)
 		}
 		discoveryDatasets = strings.Join(datasetNames, ",")
-=======
+	}
+
 	capabilities := ""
 	if pkg.Conditions != nil && pkg.Conditions.Elastic != nil {
 		capabilities = strings.Join(pkg.Conditions.Elastic.Capabilities, ",")
->>>>>>> 7e847fdd
 	}
 
 	newPackage := database.Package{
@@ -501,7 +501,6 @@
 		return sqlOptions
 	}
 
-	// TODO: Add support to filter by discovery fields if possible.
 	sqlOptions.Filter = &database.FilterOptions{
 		Type:         opts.Filter.PackageType,
 		Name:         opts.Filter.PackageName,
@@ -534,22 +533,9 @@
 		sqlOptions.Filter.DiscoveryFilterDatasets = strings.Join(discoveryDatasets, ",")
 	}
 
-	// Determine if we can use the optimized query to get just the latest packages.
-	// We can use it when we are not filtering by version, not requesting all versions,
-<<<<<<< HEAD
-	// and not filtering by capabilities. As capabilities filter is not
-	// supported at database level, we can only use the optimized query when that filter is not set.
-	// If capabilities filter is added, it needs to be checked that they can be
-	// applied when querying for the latest packages.
-	// Relates: https://github.com/elastic/package-registry/pull/1448
-	sqlOptions.JustLatestPackages = !opts.Filter.AllVersions && opts.Filter.PackageVersion == "" && len(opts.Filter.Capabilities) == 0
-=======
-	// and not filtering by discovery. As discovery filter is not supported at database
-	// level, we can only use the optimized query when that is not set.
-	// If discovery filter is added, it needs to be checked that they can be applied when
-	// querying for the latest packages too.
-	sqlOptions.JustLatestPackages = !opts.Filter.AllVersions && opts.Filter.PackageVersion == "" && opts.Filter.Discovery == nil
->>>>>>> 7e847fdd
+	// Determine if we can use the optimized query to get just the latest versions of the packages.
+	// We can use it when we are not filtering by version and not requesting all versions.
+	sqlOptions.JustLatestPackages = !opts.Filter.AllVersions && opts.Filter.PackageVersion == ""
 
 	return sqlOptions
 }
