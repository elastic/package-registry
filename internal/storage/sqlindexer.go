// Copyright Elasticsearch B.V. and/or licensed to Elasticsearch B.V. under one
// or more contributor license agreements. Licensed under the Elastic License 2.0;
// you may not use this file except in compliance with the Elastic License 2.0.

package storage

import (
	"context"
	"encoding/json"
	"errors"
	"fmt"
	"net"
	"net/http"
	"net/url"
	"strings"
	"sync"
	"time"

	"github.com/hashicorp/golang-lru/v2/expirable"

	"cloud.google.com/go/storage"

	"github.com/prometheus/client_golang/prometheus"
	"go.elastic.co/apm/v2"
	"go.uber.org/zap"

	"github.com/elastic/package-registry/categories"
	"github.com/elastic/package-registry/internal/database"
	"github.com/elastic/package-registry/metrics"
	"github.com/elastic/package-registry/packages"
)

const (
	indexerGetDurationPrometheusLabel = "SQLStorageIndexer"
	defaultReadPackagesBatchSize      = 2000
)

var allCategories = categories.DefaultCategories()

type SQLIndexer struct {
	options       IndexerOptions
	storageClient *storage.Client

	cursor string

	label string

	m sync.RWMutex

	resolver packages.RemoteResolver

	database     database.Repository
	swapDatabase database.Repository

	current *database.Repository
	backup  *database.Repository

	logger *zap.Logger

	readPackagesBatchSize int

	cache *expirable.LRU[string, []byte] // Cache for search results
}

type IndexerOptions struct {
	APMTracer                    *apm.Tracer
	PackageStorageBucketInternal string
	PackageStorageEndpoint       string
	WatchInterval                time.Duration
	Database                     database.Repository
	SwapDatabase                 database.Repository
<<<<<<< HEAD
	Cache                        *expirable.LRU[string, string] // Cache for search results
	ReadPackagesBatchsize        int
=======
	Cache                        *expirable.LRU[string, []byte] // Cache for search results
>>>>>>> ed847018
}

func NewIndexer(logger *zap.Logger, storageClient *storage.Client, options IndexerOptions) *SQLIndexer {
	if options.APMTracer == nil {
		options.APMTracer = apm.DefaultTracer()
	}

	indexer := &SQLIndexer{
		storageClient:         storageClient,
		options:               options,
		logger:                logger,
		database:              options.Database,
		swapDatabase:          options.SwapDatabase,
		label:                 fmt.Sprintf("storage-%s", options.PackageStorageEndpoint),
		readPackagesBatchSize: defaultReadPackagesBatchSize,
		cache:                 options.Cache,
		cursor:                "init",
	}

	indexer.current = &indexer.database
	indexer.backup = &indexer.swapDatabase

	if options.ReadPackagesBatchsize > 0 {
		indexer.readPackagesBatchSize = options.ReadPackagesBatchsize
	}

	return indexer
}

func (i *SQLIndexer) Init(ctx context.Context) error {
	i.logger.Debug("Initialize storage indexer")

	err := validateIndexerOptions(i.options)
	if err != nil {
		return fmt.Errorf("validation failed: %w", err)
	}

	err = i.setupResolver()
	if err != nil {
		return fmt.Errorf("can't setup remote resolver: %w", err)
	}

	// Populate index file for the first time.
	start := time.Now()
	err = i.updateIndex(ctx)
	if err != nil {
		return fmt.Errorf("can't update index file: %w", err)
	}
	i.logger.Info("Elapsed time to init database", zap.Duration("duration", time.Since(start)))

	go i.watchIndices(apm.ContextWithTransaction(ctx, nil))
	return nil
}

func validateIndexerOptions(options IndexerOptions) error {
	if !strings.HasPrefix(options.PackageStorageBucketInternal, "gs://") {
		return errors.New("missing or invalid options.PackageStorageBucketInternal")
	}
	_, err := url.Parse(options.PackageStorageEndpoint)
	if err != nil {
		return fmt.Errorf("invalid options.PackageStorageEndpoint, URL expected: %w", err)
	}
	if options.WatchInterval < 0 {
		return errors.New("options.WatchInterval must be greater than or equal to 0")
	}

	if options.Database == nil || options.SwapDatabase == nil {
		return errors.New("options.Database and options.SwapDatabase must be set")
	}
	return nil
}

func (i *SQLIndexer) setupResolver() error {
	baseURL, err := url.Parse(i.options.PackageStorageEndpoint)
	if err != nil {
		return err
	}

	httpClient := http.Client{
		Transport: &http.Transport{
			DialContext: (&net.Dialer{
				// Connect timeout.
				Timeout: 20 * time.Second,
			}).DialContext,
		},
	}

	i.resolver = NewStorageResolver(&httpClient, baseURL)
	return nil
}

func (i *SQLIndexer) watchIndices(ctx context.Context) {
	i.logger.Debug("Watch indices for changes")
	if i.options.WatchInterval == 0 {
		i.logger.Debug("No watcher configured, indices will not be updated (use only for testing purposes)")
		return
	}

	var err error
	t := time.NewTicker(i.options.WatchInterval)
	defer t.Stop()
	for {
		i.logger.Debug("watchIndices: start")

		func() {
			tx := i.options.APMTracer.StartTransaction("updateIndex", "backend.watcher")
			defer tx.End()

			err = i.updateIndex(apm.ContextWithTransaction(ctx, tx))
			if err != nil {
				i.logger.Error("can't update index file", zap.Error(err))
			}
		}()

		i.logger.Debug("watchIndices: finished")
		select {
		case <-ctx.Done():
			i.logger.Debug("watchIndices: quit")
			return
		case <-t.C:
		}
	}
}

func (i *SQLIndexer) updateIndex(ctx context.Context) error {
	span, ctx := apm.StartSpan(ctx, "UpdateIndex", "app")
	span.Context.SetLabel("read.packages.batch.size", i.readPackagesBatchSize)
	defer span.End()

	i.logger.Debug("Update indices")
	start := time.Now()
	defer func() {
		metrics.StorageIndexerUpdateIndexDurationSeconds.Observe(time.Since(start).Seconds())
	}()

	defer func(initialCursor string) {
		if initialCursor == i.cursor {
			return
		}
		startClean := time.Now()
		if err := i.cleanBackupDatabase(ctx); err != nil {
			i.logger.Error("Failed to clean backup database", zap.Error(err))
		}
		startCleanDuration := time.Since(startClean)
		i.logger.Debug("Cleaned backup database", zap.Duration("elapsed.time", time.Since(startClean)), zap.String("elapsed.time.human", startCleanDuration.String()))
	}(i.cursor)

	numPackages := 0
	currentCursor, err := LoadPackagesAndCursorFromIndexBatches(ctx, i.logger, i.storageClient, i.options.PackageStorageBucketInternal, i.cursor, i.readPackagesBatchSize, func(ctx context.Context, pkgs packages.Packages, newCursor string) error {
		// This function is called for each batch of packages read from the index.
		startUpdate := time.Now()
		if err := i.updateDatabase(ctx, &pkgs, newCursor); err != nil {
			return fmt.Errorf("failed to update database: %w", err)
		}
		startDuration := time.Since(startUpdate)
		numPackages += len(pkgs)
		i.logger.Debug("Filled database with a batch of packages", zap.Duration("elapsed.time", startDuration), zap.String("elapsed.time.human", startDuration.String()), zap.Int("num.packages", len(pkgs)))
		return nil
	})
	if err != nil {
		metrics.StorageIndexerUpdateIndexErrorsTotal.Inc()
		return fmt.Errorf("can't load the search-index-all index content: %w", err)
	}
	if i.cursor == currentCursor {
		return nil
	}
	i.logger.Info("Downloaded new search-index-all index", zap.String("index.packages.size", fmt.Sprintf("%d", numPackages)))

	startLock := time.Now()
	i.swapDatabases(ctx, currentCursor, numPackages)
	i.logger.Debug("Elapsed time in lock for updating index database", zap.Duration("lock.duration", time.Since(startLock)))

	if err != nil {
		metrics.StorageIndexerUpdateIndexErrorsTotal.Inc()
		return err
	}

	return nil
}

func (i *SQLIndexer) updateDatabase(ctx context.Context, index *packages.Packages, cursor string) error {
	span, ctx := apm.StartSpan(ctx, "updateDatabase", "app")
	defer span.End()

	totalProcessed := 0
	dbPackages := make([]*database.Package, 0, i.readPackagesBatchSize)
	for {
		endBatch := totalProcessed + i.readPackagesBatchSize
		for j := totalProcessed; j < endBatch && j < len(*index); j++ {

			newPackage, err := createDatabasePackage((*index)[j], cursor)
			if err != nil {
				return fmt.Errorf("failed to create database package %s-%s: %w", (*index)[j].Name, (*index)[j].Version, err)
			}

			dbPackages = append(dbPackages, newPackage)
		}
		err := (*i.backup).BulkAdd(ctx, "packages", dbPackages)
		if err != nil {
			return fmt.Errorf("failed to create all packages (bulk operation): %w", err)
		}
		totalProcessed += len(dbPackages)
		if totalProcessed >= len(*index) {
			break
		}
		// reuse slice to avoid allocations
		dbPackages = dbPackages[:0]
	}

	return nil
}

func (i *SQLIndexer) cleanBackupDatabase(ctx context.Context) error {
	span, ctx := apm.StartSpan(ctx, "cleanBackupDatabase", "app")
	defer span.End()

	err := (*i.backup).Drop(ctx, "packages")
	if err != nil {
		return fmt.Errorf("failed to drop packages table: %w", err)
	}

	err = (*i.backup).Initialize(ctx)
	if err != nil {
		return fmt.Errorf("failed to create schema in backup database: %w", err)
	}
	return nil
}

func (i *SQLIndexer) swapDatabases(ctx context.Context, currentCursor string, numPackages int) {
	i.m.Lock()
	defer i.m.Unlock()
	i.cursor = currentCursor

	i.current, i.backup = i.backup, i.current
	i.logger.Debug("Current database changed", zap.String("current.database.path", (*i.current).File(ctx)), zap.String("previous.database.path", (*i.backup).File(ctx)))

	if i.cache != nil {
		// Clear the cache after updating the index
		// there could be new, updated or removed packages
		i.cache.Purge()
	}

	metrics.StorageIndexerUpdateIndexSuccessTotal.Inc()
	metrics.NumberIndexedPackages.Set(float64(numPackages))
}

func createDatabasePackage(pkg *packages.Package, cursor string) (*database.Package, error) {
	fullContents, err := json.Marshal(pkg)
	if err != nil {
		return nil, fmt.Errorf("failed to marshal package %s-%s: %w", pkg.Name, pkg.Version, err)
	}
	baseContents, err := json.Marshal(pkg.BasePackage)
	if err != nil {
		return nil, fmt.Errorf("failed to marshal base package %s-%s: %w", pkg.Name, pkg.Version, err)
	}

	discoveryFields := strings.Builder{}
	if pkg.Discovery != nil {
		for i, field := range pkg.Discovery.Fields {
			discoveryFields.WriteString(field.Name)
			if i < len(pkg.Discovery.Fields)-1 {
				discoveryFields.WriteString(",")
			}
		}
	}

	kibanaVersion := ""
	if pkg.Conditions != nil && pkg.Conditions.Kibana != nil {
		kibanaVersion = pkg.Conditions.Kibana.Version
	}

	capabilities := ""
	if pkg.Conditions != nil && pkg.Conditions.Elastic != nil {
		capabilities = strings.Join(pkg.Conditions.Elastic.Capabilities, ",")
	}

	pkgCategories := calculateAllCategories(pkg)

	newPackage := database.Package{
		Cursor:          cursor,
		Name:            pkg.Name,
		Version:         pkg.Version,
		FormatVersion:   pkg.FormatVersion,
		Path:            fmt.Sprintf("%s-%s.zip", pkg.Name, pkg.Version),
		Type:            pkg.Type,
		Release:         pkg.Release,
		KibanaVersion:   kibanaVersion,
		Categories:      strings.Join(pkgCategories, ","),
		Capabilities:    capabilities,
		DiscoveryFields: discoveryFields.String(),
		Prerelease:      pkg.IsPrerelease(),
		Data:            string(fullContents),
		BaseData:        string(baseContents),
	}

	return &newPackage, nil
}

// calculateAllCategories returns all categories for a given package, including those from policy templates and parent categories.
func calculateAllCategories(pkg *packages.Package) []string {
	pkgCategories := []string{}
	pkgCategories = append(pkgCategories, pkg.Categories...)
	for _, policyTemplate := range pkg.PolicyTemplates {
		if len(policyTemplate.Categories) == 0 {
			continue
		}
		pkgCategories = append(pkgCategories, policyTemplate.Categories...)
	}

	for _, category := range pkgCategories {
		if _, found := allCategories[category]; !found {
			continue
		}
		if allCategories[category].Parent == nil {
			continue
		}
		pkgCategories = append(pkgCategories, allCategories[category].Parent.Name)
	}
	return pkgCategories
}

func (i *SQLIndexer) Get(ctx context.Context, opts *packages.GetOptions) (packages.Packages, error) {
	start := time.Now()
	defer func() {
		metrics.IndexerGetDurationSeconds.With(prometheus.Labels{"indexer": indexerGetDurationPrometheusLabel}).Observe(time.Since(start).Seconds())
	}()
	span, ctx := apm.StartSpan(ctx, "GetStorageIndexer", "app")
	defer span.End()

	var readPackages packages.Packages
	err := func() error {
		i.m.RLock()
		defer i.m.RUnlock()

		options := &database.SQLOptions{
			CurrentCursor: i.cursor,
		}
		if opts != nil && opts.Filter != nil {
			// TODO: Add support to filter by discovery fields if possible.
			options.Filter = &database.FilterOptions{
				Type:         opts.Filter.PackageType,
				Name:         opts.Filter.PackageName,
				Version:      opts.Filter.PackageVersion,
				Prerelease:   opts.Filter.Prerelease,
				Category:     opts.Filter.Category,
				Capabilities: opts.Filter.Capabilities,
			}
			if opts.Filter.Experimental {
				options.Filter.Prerelease = true
			}
		}
		if opts != nil {
			options.IncludeFullData = opts.FullData
		}

		err := (*i.current).AllFunc(ctx, "packages", options, func(ctx context.Context, p *database.Package) error {
			var pkg packages.Package
			var err error
			if opts != nil && opts.FullData {
				err = json.Unmarshal([]byte(p.Data), &pkg)
			} else {
				// BaseData is used for performance reasons, it contains only the fields that are needed for the search index.
				// FormatVersion needs to be set from database to ensure compatibility with the package structure.
				pkg.FormatVersion = p.FormatVersion
				err = json.Unmarshal([]byte(p.BaseData), &pkg)
			}
			if err != nil {
				return fmt.Errorf("failed to parse package %s-%s: %w", p.Name, p.Version, err)
			}
			pkg.BasePath = p.Path
			pkg.SetRemoteResolver(i.resolver)
			readPackages = append(readPackages, &pkg)
			return nil
		})
		if err != nil {
			return fmt.Errorf("failed to obtain all packages: %w", err)
		}
		i.logger.Debug("Number of packages read from database", zap.Int("num.packages", len(readPackages)))

		if opts != nil && opts.Filter != nil {
			readPackages, err = opts.Filter.Apply(ctx, readPackages)
			if err != nil {
				return fmt.Errorf("failed to filter packages: %w", err)
			}
			return nil
		}

		return nil
	}()
	if err != nil {
		return nil, err
	}

	return readPackages, nil
}

func (i *SQLIndexer) Close(ctx context.Context) error {
	err := i.database.Close(ctx)
	errSwap := i.swapDatabase.Close(ctx)

	errors.Join(err, errSwap)
	return errors.Join(err, errSwap)
}<|MERGE_RESOLUTION|>--- conflicted
+++ resolved
@@ -69,12 +69,8 @@
 	WatchInterval                time.Duration
 	Database                     database.Repository
 	SwapDatabase                 database.Repository
-<<<<<<< HEAD
-	Cache                        *expirable.LRU[string, string] // Cache for search results
+	Cache                        *expirable.LRU[string, []byte] // Cache for search results
 	ReadPackagesBatchsize        int
-=======
-	Cache                        *expirable.LRU[string, []byte] // Cache for search results
->>>>>>> ed847018
 }
 
 func NewIndexer(logger *zap.Logger, storageClient *storage.Client, options IndexerOptions) *SQLIndexer {
