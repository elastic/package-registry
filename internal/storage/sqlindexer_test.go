--- conflicted
+++ resolved
@@ -175,16 +175,12 @@
 		indexer.Get(b.Context(), &packages.GetOptions{Filter: &packages.Filter{
 			AllVersions:  false,
 			Prerelease:   false,
-<<<<<<< HEAD
 			Capabilities: []string{"security", "observability"},
 		}})
 		indexer.Get(b.Context(), &packages.GetOptions{Filter: &packages.Filter{
 			AllVersions:  false,
 			Prerelease:   false,
 			Capabilities: []string{"apm"},
-=======
-			Capabilities: []string{"security"},
->>>>>>> c9ed57ce
 		}})
 	}
 }
