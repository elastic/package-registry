--- conflicted
+++ resolved
@@ -94,7 +94,34 @@
 	}
 }
 
-<<<<<<< HEAD
+func TestAllCapabilitiesAreSupported(t *testing.T) {
+	tests := []struct {
+		requiredCaps  string
+		supportedCaps string
+		expected      bool
+	}{
+		{"a,b", "a,b,c", true},
+		{"a,c", "a,b,c", true},
+		{"a,d", "a,b,c", false},
+		{"", "a,b,c", true},            // An empty required capabilities array means there are no requirements, so it's always satisfied.
+		{"a,b", "", true},              // An empty supported capabilities array means there are no capabilities to check against, so it's always satisfied.
+		{"", "", true},                 // Both arrays empty means no requirements and nothing to check against, so it's satisfied.
+		{"a,b,a", "a,b,c", true},       // Duplicates in required capabilities array should not affect the outcome.
+		{"a,b", "b,a,c", true},         // Order in supported capabilities array should not affect the outcome.
+		{"a,b", "a,b", true},           // Exact match.
+		{"a,b,c", "a,b", false},        // Required capabilities has more elements than supported capabilities.
+		{"a,b,c", "a,b,c,d,e,f", true}, // Required capabilities is a subset of supported capabilities.
+	}
+
+	for _, tt := range tests {
+		t.Run(fmt.Sprintf("source: [%s] target: [%s]", tt.requiredCaps, tt.supportedCaps), func(t *testing.T) {
+			result, err := allCapabilitiesAreSupported(nil, []driver.Value{tt.requiredCaps, tt.supportedCaps})
+			require.NoError(t, err)
+			assert.Equal(t, tt.expected, result)
+		})
+	}
+}
+
 func TestAllDiscoveryFiltersAreSupported(t *testing.T) {
 	tests := []struct {
 		packageFilters string
@@ -140,30 +167,6 @@
 	for _, tt := range tests {
 		t.Run(fmt.Sprintf("packageFilters: '%s', queryFilters: '%s'", tt.packageFilters, tt.queryFilters), func(t *testing.T) {
 			result, err := anyDiscoveryFilterIsSupported(nil, []driver.Value{tt.packageFilters, tt.queryFilters})
-=======
-func TestAllCapabilitiesAreSupported(t *testing.T) {
-	tests := []struct {
-		requiredCaps  string
-		supportedCaps string
-		expected      bool
-	}{
-		{"a,b", "a,b,c", true},
-		{"a,c", "a,b,c", true},
-		{"a,d", "a,b,c", false},
-		{"", "a,b,c", true},            // An empty required capabilities array means there are no requirements, so it's always satisfied.
-		{"a,b", "", true},              // An empty supported capabilities array means there are no capabilities to check against, so it's always satisfied.
-		{"", "", true},                 // Both arrays empty means no requirements and nothing to check against, so it's satisfied.
-		{"a,b,a", "a,b,c", true},       // Duplicates in required capabilities array should not affect the outcome.
-		{"a,b", "b,a,c", true},         // Order in supported capabilities array should not affect the outcome.
-		{"a,b", "a,b", true},           // Exact match.
-		{"a,b,c", "a,b", false},        // Required capabilities has more elements than supported capabilities.
-		{"a,b,c", "a,b,c,d,e,f", true}, // Required capabilities is a subset of supported capabilities.
-	}
-
-	for _, tt := range tests {
-		t.Run(fmt.Sprintf("source: [%s] target: [%s]", tt.requiredCaps, tt.supportedCaps), func(t *testing.T) {
-			result, err := allCapabilitiesAreSupported(nil, []driver.Value{tt.requiredCaps, tt.supportedCaps})
->>>>>>> 7e847fdd
 			require.NoError(t, err)
 			assert.Equal(t, tt.expected, result)
 		})
