--- conflicted
+++ resolved
@@ -493,25 +493,17 @@
 }
 
 type FilterOptions struct {
-	Type          string
-	Name          string
-	Version       string
-	Prerelease    bool
-	Experimental  bool
-	KibanaVersion string
-	SpecMin       string
-	SpecMax       string
-<<<<<<< HEAD
-
+	Type                    string
+	Name                    string
+	Version                 string
+	Prerelease              bool
+	Experimental            bool
+	KibanaVersion           string
+	SpecMin                 string
+	SpecMax                 string
+	Capabilities            []string
 	DiscoveryFilterFields   string
 	DiscoveryFilterDatasets string
-	// It cannot be filtered by capabilities at database level, since it would be
-	// complicated using SQL logic to ensure that all the capabilities defined in the package
-	// are present in the query filter.
-	// Relates: https://github.com/elastic/package-registry/pull/1448
-=======
-	Capabilities  []string
->>>>>>> 7e847fdd
 
 	// It cannot be filtered by categories at database level, since
 	// the category filter is applied once all the others have been processed.
@@ -606,22 +598,6 @@
 		args = append(args, o.Filter.SpecMax)
 	}
 
-<<<<<<< HEAD
-	if o.Filter.DiscoveryFilterFields != "" {
-		if sb.Len() > 0 {
-			sb.WriteString(" AND ")
-		}
-		sb.WriteString("all_discovery_filters_are_supported(discoveryFilterFields, ?) = 1")
-		args = append(args, o.Filter.DiscoveryFilterFields)
-	}
-
-	if o.Filter.DiscoveryFilterDatasets != "" {
-		if sb.Len() > 0 {
-			sb.WriteString(" AND ")
-		}
-		sb.WriteString("any_discovery_filter_is_supported(discoveryFilterDatasets, ?) = 1")
-		args = append(args, o.Filter.DiscoveryFilterDatasets)
-=======
 	if len(o.Filter.Capabilities) > 0 {
 		if sb.Len() > 0 {
 			sb.WriteString(" AND ")
@@ -630,7 +606,22 @@
 		queryCapabilities := strings.Join(o.Filter.Capabilities, ",")
 		sb.WriteString("( capabilities == '' OR all_capabilities_are_supported(capabilities, ?) = 1 )")
 		args = append(args, queryCapabilities)
->>>>>>> 7e847fdd
+	}
+
+	if o.Filter.DiscoveryFilterFields != "" {
+		if sb.Len() > 0 {
+			sb.WriteString(" AND ")
+		}
+		sb.WriteString("all_discovery_filters_are_supported(discoveryFilterFields, ?) = 1")
+		args = append(args, o.Filter.DiscoveryFilterFields)
+	}
+
+	if o.Filter.DiscoveryFilterDatasets != "" {
+		if sb.Len() > 0 {
+			sb.WriteString(" AND ")
+		}
+		sb.WriteString("any_discovery_filter_is_supported(discoveryFilterDatasets, ?) = 1")
+		args = append(args, o.Filter.DiscoveryFilterDatasets)
 	}
 
 	if sb.String() == "" {
