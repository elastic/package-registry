// Copyright Elasticsearch B.V. and/or licensed to Elasticsearch B.V. under one
// or more contributor license agreements. Licensed under the Elastic License 2.0;
// you may not use this file except in compliance with the Elastic License 2.0.

package database

import (
	"database/sql/driver"
	"errors"
	"fmt"
	"slices"
	"strings"

	"github.com/Masterminds/semver/v3"
	"modernc.org/sqlite"
)

func init() {
	sqlite.MustRegisterScalarFunction("semver_compare_constraint", 2, semverCompareConstraint)
	sqlite.MustRegisterScalarFunction("semver_compare_ge", 2, semverCompareGreaterThanEqual)
	sqlite.MustRegisterScalarFunction("semver_compare_le", 2, semverCompareLessThanEqual)
<<<<<<< HEAD
	sqlite.MustRegisterScalarFunction("all_discovery_filters_are_supported", 2, allDiscoveryFiltersAreSupported)
	sqlite.MustRegisterScalarFunction("any_discovery_filter_is_supported", 2, anyDiscoveryFilterIsSupported)
=======
	sqlite.MustRegisterScalarFunction("all_capabilities_are_supported", 2, allCapabilitiesAreSupported)
>>>>>>> 7e847fdd
}

// semverCompare checks if a version satisfies a given semver constraint.
// It takes two string arguments: the version and the constraint.
// It returns a boolean indicating whether the version satisfies the constraint.
func semverCompareConstraint(ctx *sqlite.FunctionContext, args []driver.Value) (driver.Value, error) {
	version, err := parseArgAsSemver(args[0])
	if err != nil {
		return nil, fmt.Errorf("failed to parse version: %w", err)
	}

	constraint, ok := args[1].(string)
	if !ok {
		return nil, errors.New("constraint argument must be a string")
	}

	// If there is no constraint provided, consider it a match
	if constraint == "" {
		return true, nil
	}

	constraintSemver, err := semver.NewConstraint(constraint)
	if err != nil {
		return nil, fmt.Errorf("invalid semver constraint: %w", err)
	}

	return constraintSemver.Check(version), nil
}

func parseArgAsSemver(arg driver.Value) (*semver.Version, error) {
	version, ok := arg.(string)
	if !ok {
		return nil, fmt.Errorf("argument must be a string")
	}

	semver, err := semver.NewVersion(version)
	if err != nil {
		return nil, err
	}

	return semver, nil
}

// semverCompareGreaterThanEqual checks if the first semantic version is greater than or equal to the second.
func semverCompareGreaterThanEqual(ctx *sqlite.FunctionContext, args []driver.Value) (driver.Value, error) {
	firstVersion, err := parseArgAsSemver(args[0])
	if err != nil {
		return nil, fmt.Errorf("failed to parse firstVersion: %w", err)
	}
	secondVersion, err := parseArgAsSemver(args[1])
	if err != nil {
		return nil, fmt.Errorf("failed to parse firstVersion: %w", err)
	}

	return firstVersion.GreaterThanEqual(secondVersion), nil
}

// semverCompareLessThanEqual checks if the first semantic version is less than or equal to the second.
func semverCompareLessThanEqual(ctx *sqlite.FunctionContext, args []driver.Value) (driver.Value, error) {
	firstVersion, err := parseArgAsSemver(args[0])
	if err != nil {
		return nil, fmt.Errorf("failed to parse firstVersion: %w", err)
	}
	secondVersion, err := parseArgAsSemver(args[1])
	if err != nil {
		return nil, fmt.Errorf("failed to parse firstVersion: %w", err)
	}

	return firstVersion.LessThanEqual(secondVersion), nil
}

<<<<<<< HEAD
// allDiscoveryFiltersAreSupported checks if all required discovery filters in the package are present in the query filters.
// It takes two string arguments: the required filters and the query filters.
// It returns a boolean indicating whether all required filters are present in the query filters.
func allDiscoveryFiltersAreSupported(ctx *sqlite.FunctionContext, args []driver.Value) (driver.Value, error) {
	packageFilters, ok := args[0].(string)
	if !ok {
		return nil, fmt.Errorf("first argument must be a string")
	}
	queryFilters, ok := args[1].(string)
=======
// allCapabilitiesAreSupported checks if all the required capabilities (first array) are present in the second array (supported capabilities).
// Both arrays are represented as comma-separated strings.
// It returns true if all elements are present, false otherwise.
func allCapabilitiesAreSupported(ctx *sqlite.FunctionContext, args []driver.Value) (driver.Value, error) {
	requiredCaps, ok := args[0].(string)
	if !ok {
		return nil, fmt.Errorf("first argument must be a string")
	}
	supportedCaps, ok := args[1].(string)
>>>>>>> 7e847fdd
	if !ok {
		return nil, fmt.Errorf("second argument must be a string")
	}

<<<<<<< HEAD
	if packageFilters == "" {
		// If no package filters are specified, it is not a match.
		return false, nil
	}

	if queryFilters == "" {
		// No discovery filters used, it is not a match.
		// Based on (discoveryFilterFields).Matches(p *Package) function logic.
		return false, nil
	}

	queryFilterElements := strings.Split(queryFilters, ",")

	for requiredFilter := range strings.SplitSeq(packageFilters, ",") {
		if !slices.Contains(queryFilterElements, requiredFilter) {
=======
	if requiredCaps == "" {
		// No required capabilities, always satisfied.
		return true, nil
	}

	if supportedCaps == "" {
		// No supported capabilities used, always satisfied.
		// Based on (package).WorksWithCapabilities function logic.
		return true, nil
	}

	supportedCapsElements := strings.Split(supportedCaps, ",")

	for requiredCapability := range strings.SplitSeq(requiredCaps, ",") {
		if !slices.Contains(supportedCapsElements, requiredCapability) {
>>>>>>> 7e847fdd
			return false, nil
		}
	}
	return true, nil
<<<<<<< HEAD
}

// anyDiscoveryFilterIsSupported checks if any of the required discovery filters in the package are present in the query filters.
// It takes two string arguments: the required filters and the query filters.
// It returns a boolean indicating whether any required filter is present in the query filters.
func anyDiscoveryFilterIsSupported(ctx *sqlite.FunctionContext, args []driver.Value) (driver.Value, error) {
	packageFilters, ok := args[0].(string)
	if !ok {
		return nil, fmt.Errorf("first argument must be a string")
	}
	queryFilters, ok := args[1].(string)
	if !ok {
		return nil, fmt.Errorf("second argument must be a string")
	}

	if packageFilters == "" {
		// If no package filters are specified, it is not a match.
		return false, nil
	}

	if queryFilters == "" {
		// No discovery filters used, it is not a match.
		// Based on (discoveryFilterDatasets).Matches(p *Package) function logic.
		return false, nil
	}

	queryFilterElements := strings.Split(queryFilters, ",")

	for requiredFilter := range strings.SplitSeq(packageFilters, ",") {
		if slices.Contains(queryFilterElements, requiredFilter) {
			return true, nil
		}
	}
	return false, nil
=======
>>>>>>> 7e847fdd
}<|MERGE_RESOLUTION|>--- conflicted
+++ resolved
@@ -19,12 +19,9 @@
 	sqlite.MustRegisterScalarFunction("semver_compare_constraint", 2, semverCompareConstraint)
 	sqlite.MustRegisterScalarFunction("semver_compare_ge", 2, semverCompareGreaterThanEqual)
 	sqlite.MustRegisterScalarFunction("semver_compare_le", 2, semverCompareLessThanEqual)
-<<<<<<< HEAD
+	sqlite.MustRegisterScalarFunction("all_capabilities_are_supported", 2, allCapabilitiesAreSupported)
 	sqlite.MustRegisterScalarFunction("all_discovery_filters_are_supported", 2, allDiscoveryFiltersAreSupported)
 	sqlite.MustRegisterScalarFunction("any_discovery_filter_is_supported", 2, anyDiscoveryFilterIsSupported)
-=======
-	sqlite.MustRegisterScalarFunction("all_capabilities_are_supported", 2, allCapabilitiesAreSupported)
->>>>>>> 7e847fdd
 }
 
 // semverCompare checks if a version satisfies a given semver constraint.
@@ -96,7 +93,40 @@
 	return firstVersion.LessThanEqual(secondVersion), nil
 }
 
-<<<<<<< HEAD
+// allCapabilitiesAreSupported checks if all the required capabilities (first array) are present in the second array (supported capabilities).
+// Both arrays are represented as comma-separated strings.
+// It returns true if all elements are present, false otherwise.
+func allCapabilitiesAreSupported(ctx *sqlite.FunctionContext, args []driver.Value) (driver.Value, error) {
+	requiredCaps, ok := args[0].(string)
+	if !ok {
+		return nil, fmt.Errorf("first argument must be a string")
+	}
+	supportedCaps, ok := args[1].(string)
+	if !ok {
+		return nil, fmt.Errorf("second argument must be a string")
+	}
+
+	if requiredCaps == "" {
+		// No required capabilities, always satisfied.
+		return true, nil
+	}
+
+	if supportedCaps == "" {
+		// No supported capabilities used, always satisfied.
+		// Based on (package).WorksWithCapabilities function logic.
+		return true, nil
+	}
+
+	supportedCapsElements := strings.Split(supportedCaps, ",")
+
+	for requiredCapability := range strings.SplitSeq(requiredCaps, ",") {
+		if !slices.Contains(supportedCapsElements, requiredCapability) {
+			return false, nil
+		}
+	}
+	return true, nil
+}
+
 // allDiscoveryFiltersAreSupported checks if all required discovery filters in the package are present in the query filters.
 // It takes two string arguments: the required filters and the query filters.
 // It returns a boolean indicating whether all required filters are present in the query filters.
@@ -106,22 +136,10 @@
 		return nil, fmt.Errorf("first argument must be a string")
 	}
 	queryFilters, ok := args[1].(string)
-=======
-// allCapabilitiesAreSupported checks if all the required capabilities (first array) are present in the second array (supported capabilities).
-// Both arrays are represented as comma-separated strings.
-// It returns true if all elements are present, false otherwise.
-func allCapabilitiesAreSupported(ctx *sqlite.FunctionContext, args []driver.Value) (driver.Value, error) {
-	requiredCaps, ok := args[0].(string)
-	if !ok {
-		return nil, fmt.Errorf("first argument must be a string")
-	}
-	supportedCaps, ok := args[1].(string)
->>>>>>> 7e847fdd
 	if !ok {
 		return nil, fmt.Errorf("second argument must be a string")
 	}
 
-<<<<<<< HEAD
 	if packageFilters == "" {
 		// If no package filters are specified, it is not a match.
 		return false, nil
@@ -137,28 +155,10 @@
 
 	for requiredFilter := range strings.SplitSeq(packageFilters, ",") {
 		if !slices.Contains(queryFilterElements, requiredFilter) {
-=======
-	if requiredCaps == "" {
-		// No required capabilities, always satisfied.
-		return true, nil
-	}
-
-	if supportedCaps == "" {
-		// No supported capabilities used, always satisfied.
-		// Based on (package).WorksWithCapabilities function logic.
-		return true, nil
-	}
-
-	supportedCapsElements := strings.Split(supportedCaps, ",")
-
-	for requiredCapability := range strings.SplitSeq(requiredCaps, ",") {
-		if !slices.Contains(supportedCapsElements, requiredCapability) {
->>>>>>> 7e847fdd
 			return false, nil
 		}
 	}
 	return true, nil
-<<<<<<< HEAD
 }
 
 // anyDiscoveryFilterIsSupported checks if any of the required discovery filters in the package are present in the query filters.
@@ -193,6 +193,4 @@
 		}
 	}
 	return false, nil
-=======
->>>>>>> 7e847fdd
 }