--- conflicted
+++ resolved
@@ -17,12 +17,9 @@
 	Release                 string
 	Prerelease              bool
 	KibanaVersion           string
-<<<<<<< HEAD
+	Capabilities            string
 	DiscoveryFilterFields   string
 	DiscoveryFilterDatasets string
-=======
-	Capabilities            string
->>>>>>> 7e847fdd
 	Type                    string
 	Path                    string
 	Data                    []byte
