// Copyright Elasticsearch B.V. and/or licensed to Elasticsearch B.V. under one
// or more contributor license agreements. Licensed under the Elastic License 2.0;
// you may not use this file except in compliance with the Elastic License 2.0.

package main

import (
	"context"
	"crypto/tls"
	"errors"
	"flag"
	"fmt"
	"log"
	"net"
	"net/http"
	_ "net/http/pprof"
	"os"
	"os/signal"
	"path/filepath"
	"strconv"
	"strings"
	"syscall"
	"time"

	gstorage "cloud.google.com/go/storage"
	"github.com/fsouza/fake-gcs-server/fakestorage"
	"github.com/gorilla/mux"
	"github.com/hashicorp/golang-lru/v2/expirable"
	"google.golang.org/api/option"

	"github.com/prometheus/client_golang/prometheus"
	"github.com/prometheus/client_golang/prometheus/promhttp"
	"go.elastic.co/apm/module/apmgorilla/v2"
	"go.elastic.co/apm/v2"
	"go.uber.org/zap"
	"go.uber.org/zap/zapcore"

	ucfgYAML "github.com/elastic/go-ucfg/yaml"

	"github.com/elastic/package-registry/internal/database"
	internalStorage "github.com/elastic/package-registry/internal/storage"
	"github.com/elastic/package-registry/internal/util"
	"github.com/elastic/package-registry/metrics"
	"github.com/elastic/package-registry/packages"
	"github.com/elastic/package-registry/proxymode"
	"github.com/elastic/package-registry/storage"
)

const (
	serviceName         = "package-registry"
	version             = "1.30.2"
	defaultInstanceName = "localhost"
)

var (
	address         string
	httpProfAddress string
	metricsAddress  string

	logLevel *zapcore.Level
	logType  string

	tlsCertFile string
	tlsKeyFile  string

	tlsMinVersionValue tlsVersionValue

	dryRun     bool
	configPath string

	printVersionInfo bool

	featureSQLStorageIndexer     bool
	featureEnableSearchCache     bool
	featureEnableCategoriesCache bool

	featureStorageIndexer        bool
	storageIndexerBucketInternal string
	storageEndpoint              string
	storageIndexerWatchInterval  time.Duration

	featureProxyMode bool
	proxyTo          string

	defaultConfig = Config{
		CacheTimeIndex:               10 * time.Second,
		CacheTimeSearch:              10 * time.Minute,
		CacheTimeCategories:          10 * time.Minute,
		CacheTimeCatchAll:            10 * time.Minute,
		SQLIndexerDatabaseFolderPath: "/tmp/", // TODO: Another default directory?

		// Search cache size is bigger than the categories size because that endpoint used to process more requests
		SearchCacheSize:     250,
		SearchCacheTTL:      24 * time.Hour,
		CategoriesCacheSize: 100,
		CategoriesCacheTTL:  24 * time.Hour,
	}
)

func init() {
	flag.BoolVar(&printVersionInfo, "version", false, "Print Elastic Package Registry version")
	flag.StringVar(&address, "address", "localhost:8080", "Address of the package-registry service.")
	flag.StringVar(&metricsAddress, "metrics-address", "", "Address to expose the Prometheus metrics (experimental). ")

	logLevel = zap.LevelFlag("log-level", zap.InfoLevel, "log level (default \"info\")")
	flag.StringVar(&logType, "log-type", util.DefaultLoggerType, "log type (ecs, dev)")
	flag.StringVar(&tlsCertFile, "tls-cert", "", "Path of the TLS certificate.")
	flag.StringVar(&tlsKeyFile, "tls-key", "", "Path of the TLS key.")
	flag.Var(&tlsMinVersionValue, "tls-min-version", "Minimum version TLS supported.")
	flag.StringVar(&configPath, "config", "config.yml", "Path to the configuration file.")
	flag.StringVar(&httpProfAddress, "httpprof", "", "Enable HTTP profiler listening on the given address.")
	// This flag is experimental and might be removed in the future or renamed
	flag.BoolVar(&dryRun, "dry-run", false, "Runs a dry-run of the registry without starting the web service (experimental).")
	flag.BoolVar(&packages.ValidationDisabled, "disable-package-validation", false, "Disable package content validation.")
<<<<<<< HEAD
	flag.BoolVar(&featureStorageIndexer, "feature-storage-indexer", false, "Enable storage indexer to include packages from Package Storage v2.")
=======
	// The following storage related flags are technical preview and might be removed in the future or renamed
	flag.BoolVar(&featureStorageIndexer, "feature-storage-indexer", false, "Enable storage indexer to include packages from Package Storage v2 (technical preview).")
	flag.BoolVar(&featureSQLStorageIndexer, "feature-sql-storage-indexer", false, "Enable SQL storage indexer to include packages from Package Storage v2 (technical preview).")
	flag.BoolVar(&featureEnableSearchCache, "feature-enable-search-cache", false, "Enable cache for search requests. Just supported with the SQL storage indexer. (technical preview).")
	flag.BoolVar(&featureEnableCategoriesCache, "feature-enable-categories-cache", false, "Enable cache for categories requests. Just supported with the SQL storage indexer. (technical preview).")
>>>>>>> 1f70b976
	flag.StringVar(&storageIndexerBucketInternal, "storage-indexer-bucket-internal", "", "Path to the internal Package Storage bucket (with gs:// prefix).")
	flag.StringVar(&storageEndpoint, "storage-endpoint", "https://package-storage.elastic.co/", "Package Storage public endpoint.")
	flag.DurationVar(&storageIndexerWatchInterval, "storage-indexer-watch-interval", 1*time.Minute, "Address of the package-registry service.")
	// The following storage related flags are technical preview and might be removed in the future or renamed
	flag.BoolVar(&featureSQLStorageIndexer, "feature-sql-storage-indexer", false, "Enable SQL storage indexer to include packages from Package Storage v2 (technical preview).")
	flag.BoolVar(&featureEnableSearchCache, "feature-enable-search-cache", false, "Enable cache for search requests. Just supported with the SQL storage indexer. (technical preview).")

	// The following proxy-indexer related flags are technical preview and might be removed in the future or renamed
	flag.BoolVar(&featureProxyMode, "feature-proxy-mode", false, "Enable proxy mode to include packages from other endpoint (technical preview).")
	flag.StringVar(&proxyTo, "proxy-to", "https://epr.elastic.co/", "Proxy-to endpoint")
}

type Config struct {
	PackagePaths                 []string      `config:"package_paths"`
	CacheTimeIndex               time.Duration `config:"cache_time.index"`
	CacheTimeSearch              time.Duration `config:"cache_time.search"`
	CacheTimeCategories          time.Duration `config:"cache_time.categories"`
	CacheTimeCatchAll            time.Duration `config:"cache_time.catch_all"`
	SQLIndexerDatabaseFolderPath string        `config:"sql_indexer.database_folder_path"` // technical preview, used by the SQL storage indexer
	SearchCacheSize              int           `config:"search.cache_size"`                // technical preview, used by the SQL storage indexer
	SearchCacheTTL               time.Duration `config:"search.cache_ttl"`                 // technical preview, used by the SQL storage indexe^
	CategoriesCacheSize          int           `config:"categories.cache_size"`            // technical preview, used by the SQL storage indexer
	CategoriesCacheTTL           time.Duration `config:"categories.cache_ttl"`             // technical preview, used by the SQL storage indexe^
}

func main() {
	err := parseFlags()
	if err != nil {
		log.Fatal(err)
	}

	if err := validateFlags(); err != nil {
		log.Fatal(err)
	}

	if printVersionInfo {
		fmt.Printf("Elastic Package Registry version %v\n", version)
		os.Exit(0)
	}

	apmTracer := initAPMTracer()
	defer apmTracer.Close()

	logger, err := util.NewLogger(util.LoggerOptions{
		APMTracer: apmTracer,
		Level:     logLevel,
		Type:      logType,
	})
	if err != nil {
		log.Fatalf("Failed to initialize logging: %v", err)
	}
	defer logger.Sync()

	apmTracer.SetLogger(&util.LoggerAdapter{logger.With(zap.String("log.logger", "apm"))})

	ctx := context.Background()

	config := mustLoadConfig(logger)

	options := serverOptions{
		apmTracer: apmTracer,
		config:    config,
	}

	if dryRun {
		logger.Info("Running dry-run mode")
		indexer := initIndexer(ctx, logger, options)
		defer indexer.Close(ctx)
		os.Exit(0)
	}

	logger.Info("Package registry started")
	defer logger.Info("Package registry stopped")

	initHttpProf(logger)

	if indexPath := os.Getenv("EPR_EMULATOR_INDEX_PATH"); indexPath != "" {
		if !featureStorageIndexer && !featureSQLStorageIndexer {
			logger.Fatal("EPR_EMULATOR_INDEX_PATH environment variable is set, but feature-storage-indexer or feature-sql-storage-indexer are not enabled. Please enable one of them to use the fake GCS server.")
		}
		if storageIndexerBucketInternal != "" && storageIndexerBucketInternal != storage.FakeIndexerOptions.PackageStorageBucketInternal {
			logger.Fatal("EPR_EMULATOR_INDEX_PATH environment variable is set, but storage-indexer-bucket-internal is already set to a different value. Please remove the flag or set it to the fake GCS server bucket " + storage.FakeIndexerOptions.PackageStorageBucketInternal)
		}
		// In this mode, the internal bucket is set to the fake GCS server bucket.
		storageIndexerBucketInternal = storage.FakeIndexerOptions.PackageStorageBucketInternal
		fakeServer, err := initFakeGCSServer(logger, indexPath)
		if err != nil {
			logger.Fatal("failed to initialize fake GCS server", zap.Error(err))
		}
		defer fakeServer.Stop()
	}
	if featureSQLStorageIndexer && featureEnableSearchCache {
		options.searchCache = expirable.NewLRU[string, []byte](config.SearchCacheSize, nil, config.SearchCacheTTL)
	}
	if featureSQLStorageIndexer && featureEnableCategoriesCache {
		options.categoriesCache = expirable.NewLRU[string, []byte](config.CategoriesCacheSize, nil, config.CategoriesCacheTTL)
	}

	options.indexer = initIndexer(ctx, logger, options)
	defer options.indexer.Close(ctx)

	server := initServer(logger, options)

	go func() {
		err := runServer(server)
		if err != nil && err != http.ErrServerClosed {
			logger.Fatal("error occurred while serving", zap.Error(err))
		}
	}()

	initMetricsServer(logger)

	stop := make(chan os.Signal, 1)
	signal.Notify(stop, os.Interrupt, syscall.SIGTERM)
	<-stop

	if err := server.Shutdown(ctx); err != nil {
		logger.Fatal("error on shutdown", zap.Error(err))
	}
}

func initDatabase(ctx context.Context, logger *zap.Logger, databaseFolderPath, dbFileName string) (database.Repository, error) {
	span, _ := apm.StartSpan(ctx, "initDatabase", fmt.Sprintf("backend.init.%s", dbFileName))
	defer span.End()

	dbPath := filepath.Join(databaseFolderPath, dbFileName)

	logger.Debug("Creating database", zap.String("path", dbPath))
	exists := true
	_, err := os.Stat(dbPath)
	if errors.Is(err, os.ErrNotExist) {
		exists = false
	} else if err != nil {
		return nil, err
	}
	if exists {
		err = os.Remove(dbPath)
		if err != nil {
			return nil, fmt.Errorf("failed to delete previous database (path %q): %w", dbPath, err)
		}
	}

	options := database.FileSQLDBOptions{
		Path: dbPath,
	}

	if v, found := os.LookupEnv("EPR_SQL_INDEXER_DB_INSERT_BATCH_SIZE"); found && v != "" {
		maxInsertBatchSize, err := strconv.Atoi(v)
		if err != nil {
			return nil, fmt.Errorf("failed to parse EPR_SQL_INDEXER_DB_INSERT_BATCH_SIZE environment variable: %w", err)
		}
		options.BatchSizeInserts = maxInsertBatchSize
	}

	packageRepository, err := database.NewFileSQLDB(options)
	if err != nil {
		return nil, fmt.Errorf("failed to open database (path %q): %w", dbPath, err)
	}
	logger.Debug("Database created successfully", zap.String("path", dbPath))

	return packageRepository, nil
}

func initHttpProf(logger *zap.Logger) {
	if httpProfAddress == "" {
		return
	}

	logger.Info("Starting http pprof in " + httpProfAddress)
	go func() {
		err := http.ListenAndServe(httpProfAddress, nil)
		if err != nil {
			logger.Fatal("failed to start HTTP profiler", zap.Error(err))
		}
	}()
}

func initFakeGCSServer(logger *zap.Logger, indexPath string) (*fakestorage.Server, error) {
	var fakeServer *fakestorage.Server
	var err error
	if emulatorHost := os.Getenv("STORAGE_EMULATOR_HOST"); emulatorHost != "" {
		logger.Info("Create fake GCS server based on STORAGE_EMULATOR_HOST environment variable", zap.String("STORAGE_EMULATOR_HOST", emulatorHost))
		host, port, err := net.SplitHostPort(emulatorHost)
		if err != nil {
			return nil, fmt.Errorf("failed to split host and port from STORAGE_EMULATOR_HOST: %w", err)
		}
		portInt, err := strconv.Atoi(port)
		if err != nil {
			return nil, fmt.Errorf("failed to convert port to integer from STORAGE_EMULATOR_HOST: %w", err)
		}
		fakeServer, err = internalStorage.RunFakeServerOnHostPort(indexPath, host, uint16(portInt))
		if err != nil {
			return nil, fmt.Errorf("failed to prepare fake storage server: %w", err)
		}
	} else {
		logger.Info("Create fake GCS server on random port")
		// let the fake server choose a random port
		fakeServer, err = internalStorage.RunFakeServerOnHostPort(indexPath, "localhost", 0)
		if err != nil {
			return nil, fmt.Errorf("failed to prepare fake storage server: %w", err)
		}
		os.Setenv("STORAGE_EMULATOR_HOST", fakeServer.URL())
	}
	logger.Info("Using fake storage server for indexer", zap.String("URL", fakeServer.URL()))

	return fakeServer, nil
}

func getHostname() string {
	hostname, err := os.Hostname()
	if err != nil {
		return defaultInstanceName
	}
	return hostname
}

func initMetricsServer(logger *zap.Logger) {
	if metricsAddress == "" {
		return
	}

	hostname := getHostname()

	metrics.ServiceInfo.With(prometheus.Labels{"version": version, "instance": hostname}).Set(1)

	logger.Info("Starting http metrics in " + metricsAddress)
	go func() {
		router := http.NewServeMux()
		router.Handle("/metrics", promhttp.Handler())
		err := http.ListenAndServe(metricsAddress, router)
		if err != nil {
			logger.Fatal("failed to start Prometheus metrics endpoint", zap.Error(err))
		}
	}()
}

func initIndexer(ctx context.Context, logger *zap.Logger, options serverOptions) Indexer {
	tx := options.apmTracer.StartTransaction("initIndexer", "backend.init")
	defer tx.End()

	ctx = apm.ContextWithTransaction(ctx, tx)
	packagesBasePaths := getPackagesBasePaths(options.config)

	var combined CombinedIndexer

	switch {
	case featureSQLStorageIndexer:
		logger.Warn("Technical preview: SQL storage indexer is an experimental feature and it may be unstable.")
		indexer, err := initSQLStorageIndexer(ctx, logger, options)
		if err != nil {
			logger.Fatal("failed to initialize SQL storage indexer", zap.Error(err))
		}
		combined = append(combined, indexer)
	case featureStorageIndexer:
		indexer, err := initStorageIndexer(ctx, logger, options)
		if err != nil {
			logger.Fatal("failed to initialize storage indexer", zap.Error(err))
		}
		combined = append(combined, indexer)
	}

	combined = append(combined,
		packages.NewZipFileSystemIndexer(logger, packagesBasePaths...),
		packages.NewFileSystemIndexer(logger, packagesBasePaths...),
	)
	ensurePackagesAvailable(ctx, logger, combined)
	return combined
}

func initStorageIndexer(ctx context.Context, logger *zap.Logger, options serverOptions) (*storage.Indexer, error) {
	storageClient, err := newStorageClient(ctx, logger)
	if err != nil {
		return nil, fmt.Errorf("failed to create storage client: %w", err)
	}
	return storage.NewIndexer(logger, storageClient, storage.IndexerOptions{
		APMTracer:                    options.apmTracer,
		PackageStorageBucketInternal: storageIndexerBucketInternal,
		PackageStorageEndpoint:       storageEndpoint,
		WatchInterval:                storageIndexerWatchInterval,
	}), nil
}

func initSQLStorageIndexer(ctx context.Context, logger *zap.Logger, options serverOptions) (*internalStorage.SQLIndexer, error) {
	storageClient, err := newStorageClient(ctx, logger)
	if err != nil {
		return nil, fmt.Errorf("failed to create storage client: %w", err)
	}

	storageDatabase, err := initDatabase(ctx, logger, options.config.SQLIndexerDatabaseFolderPath, "storage_packages.db")
	if err != nil {
		return nil, fmt.Errorf("failed to initialize storage database: %w", err)
	}
	storageSwapDatabase, err := initDatabase(ctx, logger, options.config.SQLIndexerDatabaseFolderPath, "storage_packages_swap.db")
	if err != nil {
		return nil, fmt.Errorf("failed to initialize storage backup database: %w", err)
	}

	indexerOptions := internalStorage.IndexerOptions{
		APMTracer:                    options.apmTracer,
		PackageStorageBucketInternal: storageIndexerBucketInternal,
		PackageStorageEndpoint:       storageEndpoint,
		WatchInterval:                storageIndexerWatchInterval,
		Database:                     storageDatabase,
		SwapDatabase:                 storageSwapDatabase,
		AfterUpdateIndexHook: func(context.Context) {
			// Purge the caches after updating the index
			// there could be new, updated or removed packages
			logger.Debug("Running after update index hook")
			purged := false
			if options.searchCache != nil {
				options.searchCache.Purge()
				purged = true
			}
			if options.categoriesCache != nil {
				options.categoriesCache.Purge()
				purged = true
			}
			if purged {
				logger.Debug("Caches purged after updating the index")
			}
		},
	}

	if v, found := os.LookupEnv("EPR_SQL_INDEXER_READ_PACKAGES_BATCH_SIZE"); found && v != "" {
		readPackagesBatchSize, err := strconv.Atoi(v)
		if err != nil {
			return nil, fmt.Errorf("failed to parse EPR_SQL_INDEXER_READ_PACKAGES_BATCH_SIZE environment variable: %w", err)
		}
		indexerOptions.ReadPackagesBatchsize = readPackagesBatchSize
	}

	return internalStorage.NewIndexer(logger, storageClient, indexerOptions), nil
}

func newStorageClient(ctx context.Context, logger *zap.Logger) (*gstorage.Client, error) {
	opts := []option.ClientOption{}
	if emulatorHost := os.Getenv("STORAGE_EMULATOR_HOST"); emulatorHost != "" {
		// https://pkg.go.dev/cloud.google.com/go/storage#hdr-Creating_a_Client
		logger.Info("Using local development setup for storage indexer", zap.String("STORAGE_EMULATOR_HOST", emulatorHost))
		// Required to add this option when using STORAGE_EMULATOR_HOST
		// Related to https://github.com/fsouza/fake-gcs-server/issues/1202#issuecomment-1644877525
		opts = append(opts, gstorage.WithJSONReads())
	}
	return gstorage.NewClient(ctx, opts...)
}

type serverOptions struct {
	apmTracer       *apm.Tracer
	config          *Config
	indexer         Indexer
	searchCache     *expirable.LRU[string, []byte]
	categoriesCache *expirable.LRU[string, []byte]
}

func initServer(logger *zap.Logger, options serverOptions) *http.Server {
	router := mustLoadRouter(logger, options)
	apmgorilla.Instrument(router, apmgorilla.WithTracer(options.apmTracer))

	var tlsConfig tls.Config
	if tlsMinVersionValue > 0 {
		tlsConfig.MinVersion = uint16(tlsMinVersionValue)
	}
	return &http.Server{Addr: address, Handler: router, TLSConfig: &tlsConfig}
}

func runServer(server *http.Server) error {
	if tlsCertFile != "" && tlsKeyFile != "" {
		return server.ListenAndServeTLS(tlsCertFile, tlsKeyFile)
	}
	return server.ListenAndServe()
}

func initAPMTracer() *apm.Tracer {
	apm.DefaultTracer().Close()
	if _, found := os.LookupEnv("ELASTIC_APM_SERVER_URL"); !found {
		// Don't report anything if the Server URL hasn't been configured.
		return apm.DefaultTracer()
	}

	tracer, err := apm.NewTracerOptions(apm.TracerOptions{
		ServiceName:    serviceName,
		ServiceVersion: version,
	})
	if err != nil {
		log.Fatalf("Failed to initialize APM agent: %v", err)
	}
	return tracer
}

func mustLoadConfig(logger *zap.Logger) *Config {
	config, err := getConfig(logger)
	if err != nil {
		logger.Fatal("getting config", zap.Error(err))
	}
	printConfig(logger, config)
	return config
}

func getConfig(logger *zap.Logger) (*Config, error) {
	cfg, err := ucfgYAML.NewConfigWithFile(configPath)
	if os.IsNotExist(err) {
		logger.Fatal("Configuration file is not available: " + configPath)
	}
	if err != nil {
		return nil, fmt.Errorf("reading config failed (path: %s): %w", configPath, err)
	}

	config := defaultConfig
	err = cfg.Unpack(&config)
	if err != nil {
		return nil, fmt.Errorf("unpacking config failed (path: %s): %w", configPath, err)
	}

	// Parse environment variables to override config values in technical preview mode
	if path, found := os.LookupEnv("EPR_SQL_INDEXER_DATABASE_FOLDER_PATH"); found && path != "" {
		config.SQLIndexerDatabaseFolderPath = path
	}
	if v, found := os.LookupEnv("EPR_SQL_INDEXER_SEARCH_CACHE_SIZE"); found && v != "" {
		cacheSize, err := strconv.Atoi(v)
		if err != nil {
			return nil, fmt.Errorf("failed to parse EPR_SQL_INDEXER_SEARCH_CACHE_SIZE environment variable: %w", err)
		}
		config.SearchCacheSize = cacheSize
	}
	if v, found := os.LookupEnv("EPR_SQL_INDEXER_SEARCH_CACHE_TTL"); found && v != "" {
		cacheTTL, err := time.ParseDuration(v)
		if err != nil {
			return nil, fmt.Errorf("failed to parse EPR_SQL_INDEXER_SEARCH_CACHE_TTL environment variable: %w", err)
		}
		config.SearchCacheTTL = cacheTTL
	}
	if v, found := os.LookupEnv("EPR_SQL_INDEXER_CATEGORIES_CACHE_SIZE"); found && v != "" {
		cacheSize, err := strconv.Atoi(v)
		if err != nil {
			return nil, fmt.Errorf("failed to parse EPR_SQL_INDEXER_CATEGORIES_CACHE_SIZE environment variable: %w", err)
		}
		config.CategoriesCacheSize = cacheSize
	}
	if v, found := os.LookupEnv("EPR_SQL_INDEXER_CATEGORIES_CACHE_TTL"); found && v != "" {
		cacheTTL, err := time.ParseDuration(v)
		if err != nil {
			return nil, fmt.Errorf("failed to parse EPR_SQL_INDEXER_CATEGORIES_CACHE_TTL environment variable: %w", err)
		}
		config.CategoriesCacheTTL = cacheTTL
	}
	return &config, nil
}

func getPackagesBasePaths(config *Config) []string {
	var paths []string
	paths = append(paths, config.PackagePaths...)
	return paths
}

func printConfig(logger *zap.Logger, config *Config) {
	logger.Info("Packages paths: " + strings.Join(config.PackagePaths, ", "))
	logger.Info("Cache time for /: " + config.CacheTimeIndex.String())
	logger.Info("Cache time for /index.json: " + config.CacheTimeIndex.String())
	logger.Info("Cache time for /search: " + config.CacheTimeSearch.String())
	logger.Info("Cache time for /categories: " + config.CacheTimeCategories.String())
	logger.Info("Cache time for all others: " + config.CacheTimeCatchAll.String())

	if featureSQLStorageIndexer {
		logger.Info("(technical preview) SQL storage indexer database path: " + config.SQLIndexerDatabaseFolderPath)
		if featureEnableSearchCache {
			logger.Info("(technical preview) Search cache size (SQL storage indexer): " + strconv.Itoa(config.SearchCacheSize))
			logger.Info("(technical preview) Search cache TTL (SQL storage indexer): " + config.SearchCacheTTL.String())
		}
		if featureEnableCategoriesCache {
			logger.Info("(technical preview) Categories cache size (SQL storage indexer): " + strconv.Itoa(config.CategoriesCacheSize))
			logger.Info("(technical preview) Categories cache TTL (SQL storage indexer): " + config.CategoriesCacheTTL.String())
		}
	}
}

func ensurePackagesAvailable(ctx context.Context, logger *zap.Logger, indexer Indexer) {
	err := indexer.Init(ctx)
	if err != nil {
		logger.Fatal("Init failed", zap.Error(err))
	}

	packages, err := indexer.Get(ctx, nil)
	if err != nil {
		logger.Fatal("Cannot get packages from indexer", zap.Error(err))
	}

	if len(packages) > 0 {
		logger.Info(fmt.Sprintf("%v local package manifests loaded.", len(packages)))
	} else if featureProxyMode {
		logger.Info("No local packages found, but the proxy mode can access remote ones.")
	} else {
		logger.Fatal("No local packages found.")
	}
	metrics.NumberIndexedPackages.Set(float64(len(packages)))
}

func mustLoadRouter(logger *zap.Logger, options serverOptions) *mux.Router {
	router, err := getRouter(logger, options)
	if err != nil {
		logger.Fatal("failed go configure router", zap.Error(err))
	}
	return router
}

func getRouter(logger *zap.Logger, options serverOptions) (*mux.Router, error) {
	if featureProxyMode {
		logger.Info("Technical preview: Proxy mode is an experimental feature and it may be unstable.")
	}
	proxyMode, err := proxymode.NewProxyMode(logger, proxymode.ProxyOptions{
		Enabled: featureProxyMode,
		ProxyTo: proxyTo,
	})
	if err != nil {
		return nil, fmt.Errorf("can't create proxy mode: %w", err)
	}
	artifactsHandler := artifactsHandlerWithProxyMode(logger, options.indexer, proxyMode, options.config.CacheTimeCatchAll)
	signaturesHandler := signaturesHandlerWithProxyMode(logger, options.indexer, proxyMode, options.config.CacheTimeCatchAll)
	faviconHandleFunc, err := faviconHandler(options.config.CacheTimeCatchAll)
	if err != nil {
		return nil, err
	}
	indexHandlerFunc, err := indexHandler(options.config.CacheTimeIndex)
	if err != nil {
		return nil, err
	}

	categoriesHandler := categoriesHandlerWithProxyMode(logger, options.indexer, proxyMode, options.config.CacheTimeCategories, options.categoriesCache)
	packageIndexHandler := packageIndexHandlerWithProxyMode(logger, options.indexer, proxyMode, options.config.CacheTimeCatchAll)
	searchHandler := searchHandlerWithProxyMode(logger, options.indexer, proxyMode, options.config.CacheTimeSearch, options.searchCache)
	staticHandler := staticHandlerWithProxyMode(logger, options.indexer, proxyMode, options.config.CacheTimeCatchAll)

	router := mux.NewRouter().StrictSlash(true)
	router.HandleFunc("/", indexHandlerFunc)
	router.HandleFunc("/index.json", indexHandlerFunc)
	router.HandleFunc("/search", searchHandler)
	router.HandleFunc("/categories", categoriesHandler)
	router.HandleFunc("/health", healthHandler)
	router.HandleFunc("/favicon.ico", faviconHandleFunc)
	router.HandleFunc(artifactsRouterPath, artifactsHandler)
	router.HandleFunc(signaturesRouterPath, signaturesHandler)
	router.HandleFunc(packageIndexRouterPath, packageIndexHandler)
	router.HandleFunc(staticRouterPath, staticHandler)
	router.Use(util.LoggingMiddleware(logger))
	router.Use(util.CORSMiddleware())
	if metricsAddress != "" {
		router.Use(metrics.MetricsMiddleware())
	}
	router.NotFoundHandler = notFoundHandler(fmt.Errorf("404 page not found"))
	return router, nil
}

// healthHandler is used for Docker/K8s deployments. It returns 200 if the service is live
// In addition ?ready=true can be used for a ready request. Currently both are identical.
func healthHandler(w http.ResponseWriter, r *http.Request) {}

func validateFlags() error {
	if tlsMinVersionValue > 0 {
		if tlsCertFile == "" || tlsKeyFile == "" {
			return fmt.Errorf("-tls-min-version set but missing TLS cert and key files (-tls-cert and -tls-key)")
		}
	}

	if featureStorageIndexer && featureSQLStorageIndexer {
		return fmt.Errorf("both -feature-storage-indexer and -feature-sql-storage-indexer flags are enabled but are mutually exclusive")
	}

	if featureEnableSearchCache && !featureSQLStorageIndexer {
		return fmt.Errorf("search cache is only supported in SQL storage indexer: feature-enable-search-cache is enabled, but feature-sql-storage-indexer is not enabled")
	}

	if featureEnableCategoriesCache && !featureSQLStorageIndexer {
		return fmt.Errorf("categories cache is just supported with SQL Storage indexer: feature-enable-categories-cache is enabled, but feature-sql-storage-indexer is not enabled")
	}

	return nil
}<|MERGE_RESOLUTION|>--- conflicted
+++ resolved
@@ -112,21 +112,15 @@
 	// This flag is experimental and might be removed in the future or renamed
 	flag.BoolVar(&dryRun, "dry-run", false, "Runs a dry-run of the registry without starting the web service (experimental).")
 	flag.BoolVar(&packages.ValidationDisabled, "disable-package-validation", false, "Disable package content validation.")
-<<<<<<< HEAD
+
 	flag.BoolVar(&featureStorageIndexer, "feature-storage-indexer", false, "Enable storage indexer to include packages from Package Storage v2.")
-=======
-	// The following storage related flags are technical preview and might be removed in the future or renamed
-	flag.BoolVar(&featureStorageIndexer, "feature-storage-indexer", false, "Enable storage indexer to include packages from Package Storage v2 (technical preview).")
-	flag.BoolVar(&featureSQLStorageIndexer, "feature-sql-storage-indexer", false, "Enable SQL storage indexer to include packages from Package Storage v2 (technical preview).")
-	flag.BoolVar(&featureEnableSearchCache, "feature-enable-search-cache", false, "Enable cache for search requests. Just supported with the SQL storage indexer. (technical preview).")
-	flag.BoolVar(&featureEnableCategoriesCache, "feature-enable-categories-cache", false, "Enable cache for categories requests. Just supported with the SQL storage indexer. (technical preview).")
->>>>>>> 1f70b976
 	flag.StringVar(&storageIndexerBucketInternal, "storage-indexer-bucket-internal", "", "Path to the internal Package Storage bucket (with gs:// prefix).")
 	flag.StringVar(&storageEndpoint, "storage-endpoint", "https://package-storage.elastic.co/", "Package Storage public endpoint.")
 	flag.DurationVar(&storageIndexerWatchInterval, "storage-indexer-watch-interval", 1*time.Minute, "Address of the package-registry service.")
 	// The following storage related flags are technical preview and might be removed in the future or renamed
 	flag.BoolVar(&featureSQLStorageIndexer, "feature-sql-storage-indexer", false, "Enable SQL storage indexer to include packages from Package Storage v2 (technical preview).")
 	flag.BoolVar(&featureEnableSearchCache, "feature-enable-search-cache", false, "Enable cache for search requests. Just supported with the SQL storage indexer. (technical preview).")
+	flag.BoolVar(&featureEnableCategoriesCache, "feature-enable-categories-cache", false, "Enable cache for categories requests. Just supported with the SQL storage indexer. (technical preview).")
 
 	// The following proxy-indexer related flags are technical preview and might be removed in the future or renamed
 	flag.BoolVar(&featureProxyMode, "feature-proxy-mode", false, "Enable proxy mode to include packages from other endpoint (technical preview).")
