--- conflicted
+++ resolved
@@ -192,15 +192,10 @@
 			WatchInterval:                storageIndexerWatchInterval,
 		})
 	} else {
-<<<<<<< HEAD
 		indexer = NewCombinedIndexer(
+			packages.NewZipFileSystemIndexer(packagesBasePaths...),
 			packages.NewFileSystemIndexer(packagesBasePaths...),
-			packages.NewZipFileSystemIndexer(packagesBasePaths...),
 		)
-=======
-		indexers = append(indexers, packages.NewZipFileSystemIndexer(packagesBasePaths...))
-		indexers = append(indexers, packages.NewFileSystemIndexer(packagesBasePaths...))
->>>>>>> 672baef5
 	}
 	ensurePackagesAvailable(ctx, logger, indexer)
 
