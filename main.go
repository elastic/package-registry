// Copyright Elasticsearch B.V. and/or licensed to Elasticsearch B.V. under one
// or more contributor license agreements. Licensed under the Elastic License;
// you may not use this file except in compliance with the Elastic License.

package main

import (
	"context"
	"flag"
	"fmt"
	"log"
	"net/http"
	_ "net/http/pprof"
	"os"
	"os/signal"
	"strings"
	"syscall"
	"time"

	"github.com/gorilla/mux"
	"github.com/pkg/errors"

	"go.elastic.co/apm"
	"go.elastic.co/apm/module/apmgorilla"

	ucfgYAML "github.com/elastic/go-ucfg/yaml"

	"github.com/elastic/package-registry/packages"
)

const (
	serviceName = "package-registry"
	version     = "1.4.2"
)

var (
	address         string
	httpProfAddress string

	tlsCertFile string
	tlsKeyFile  string

	dryRun     bool
	configPath string

	defaultConfig = Config{
		CacheTimeIndex:      10 * time.Second,
		CacheTimeSearch:     10 * time.Minute,
		CacheTimeCategories: 10 * time.Minute,
		CacheTimeCatchAll:   10 * time.Minute,
	}
)

func init() {
	flag.StringVar(&address, "address", "localhost:8080", "Address of the package-registry service.")
<<<<<<< HEAD
	flag.StringVar(&tlsCertFile, "tls-cert", "", "Path of the TLS certificate.")
	flag.StringVar(&tlsKeyFile, "tls-key", "", "Path of the TLS key.")
=======
	flag.StringVar(&configPath, "config", "config.yml", "Path to the configuration file.")
>>>>>>> b6a1c7ae
	flag.StringVar(&httpProfAddress, "httpprof", "", "Enable HTTP profiler listening on the given address.")
	// This flag is experimental and might be removed in the future or renamed
	flag.BoolVar(&dryRun, "dry-run", false, "Runs a dry-run of the registry without starting the web service (experimental).")
	flag.BoolVar(&packages.ValidationDisabled, "disable-package-validation", false, "Disable package content validation.")
}

type Config struct {
	PackagePaths        []string      `config:"package_paths"`
	CacheTimeIndex      time.Duration `config:"cache_time.index"`
	CacheTimeSearch     time.Duration `config:"cache_time.search"`
	CacheTimeCategories time.Duration `config:"cache_time.categories"`
	CacheTimeCatchAll   time.Duration `config:"cache_time.catch_all"`
}

func main() {
	parseFlags()
	log.Println("Package registry started.")
	defer log.Println("Package registry stopped.")

	initHttpProf()

	server := initServer()
	go func() {
		err := runServer(server)
		if err != nil && err != http.ErrServerClosed {
			log.Fatalf("Error occurred while serving: %s", err)
		}
	}()

	stop := make(chan os.Signal, 1)
	signal.Notify(stop, os.Interrupt, syscall.SIGTERM)
	<-stop

	ctx := context.TODO()
	if err := server.Shutdown(ctx); err != nil {
		log.Fatal(err)
	}
}

func initHttpProf() {
	if httpProfAddress == "" {
		return
	}

	log.Printf("Starting http pprof in %s", httpProfAddress)
	go func() {
		err := http.ListenAndServe(httpProfAddress, nil)
		if err != nil {
			log.Fatalf("failed to start HTTP profiler: %v", err)
		}
	}()
}

func initServer() *http.Server {
	apmTracer := initAPMTracer()
	tx := apmTracer.StartTransaction("initServer", "backend.init")
	defer tx.End()

	ctx := apm.ContextWithTransaction(context.TODO(), tx)

	config := mustLoadConfig()
	packagesBasePaths := getPackagesBasePaths(config)
	indexer := NewCombinedIndexer(
		packages.NewFileSystemIndexer(packagesBasePaths...),
		packages.NewZipFileSystemIndexer(packagesBasePaths...),
	)
	ensurePackagesAvailable(ctx, indexer)

	// If -dry-run=true is set, service stops here after validation
	if dryRun {
		os.Exit(0)
	}

	router := mustLoadRouter(config, indexer)
	apmgorilla.Instrument(router, apmgorilla.WithTracer(apmTracer))

	return &http.Server{Addr: address, Handler: router}
}

func runServer(server *http.Server) error {
	if tlsCertFile != "" && tlsKeyFile != "" {
		return server.ListenAndServeTLS(tlsCertFile, tlsKeyFile)
	}
	return server.ListenAndServe()
}

func initAPMTracer() *apm.Tracer {
	apm.DefaultTracer.Close()
	if _, found := os.LookupEnv("ELASTIC_APM_SERVER_URL"); !found {
		// Don't report anything if the Server URL hasn't been configured.
		return apm.DefaultTracer
	}

	tracer, err := apm.NewTracerOptions(apm.TracerOptions{
		ServiceName:    serviceName,
		ServiceVersion: version,
	})
	if err != nil {
		log.Fatalf("Failed to initialize APM agent: %v", err)
	}
	return tracer
}

func mustLoadConfig() *Config {
	config, err := getConfig()
	if err != nil {
		log.Fatal(err)
	}
	printConfig(config)
	return config
}

func getConfig() (*Config, error) {
	cfg, err := ucfgYAML.NewConfigWithFile(configPath)
	if os.IsNotExist(err) {
		log.Printf(`Using default configuration options as "%s" is not available.`, configPath)
		return &defaultConfig, nil
	}
	if err != nil {
		return nil, errors.Wrapf(err, "reading config failed (path: %s)", configPath)
	}

	config := defaultConfig
	err = cfg.Unpack(&config)
	if err != nil {
		return nil, errors.Wrapf(err, "unpacking config failed (path: %s)", configPath)
	}
	return &config, nil
}

func getPackagesBasePaths(config *Config) []string {
	var paths []string
	paths = append(paths, config.PackagePaths...)
	return paths
}

func printConfig(config *Config) {
	log.Printf("Packages paths: %s\n", strings.Join(config.PackagePaths, ", "))
	log.Println("Cache time for /search: ", config.CacheTimeSearch)
	log.Println("Cache time for /categories: ", config.CacheTimeCategories)
	log.Println("Cache time for all others: ", config.CacheTimeCatchAll)
}

func ensurePackagesAvailable(ctx context.Context, indexer Indexer) {
	err := indexer.Init(ctx)
	if err != nil {
		log.Fatal(err)
	}

	packages, err := indexer.Get(ctx, nil)
	if err != nil {
		log.Fatal(err)
	}

	if len(packages) == 0 {
		log.Fatal("No packages available")
	}

	log.Printf("%v package manifests loaded.\n", len(packages))
}

func mustLoadRouter(config *Config, indexer Indexer) *mux.Router {
	router, err := getRouter(config, indexer)
	if err != nil {
		log.Fatal(err)
	}
	return router
}

func getRouter(config *Config, indexer Indexer) (*mux.Router, error) {
	artifactsHandler := artifactsHandler(indexer, config.CacheTimeCatchAll)
	faviconHandleFunc, err := faviconHandler(config.CacheTimeCatchAll)
	if err != nil {
		return nil, err
	}
	indexHandlerFunc, err := indexHandler(config.CacheTimeIndex)
	if err != nil {
		return nil, err
	}

	packageIndexHandler := packageIndexHandler(indexer, config.CacheTimeCatchAll)
	staticHandler := staticHandler(indexer, config.CacheTimeCatchAll)

	router := mux.NewRouter().StrictSlash(true)

	router.HandleFunc("/", indexHandlerFunc)
	router.HandleFunc("/index.json", indexHandlerFunc)
	router.HandleFunc("/search", searchHandler(indexer, config.CacheTimeSearch))
	router.HandleFunc("/categories", categoriesHandler(indexer, config.CacheTimeCategories))
	router.HandleFunc("/health", healthHandler)
	router.HandleFunc("/favicon.ico", faviconHandleFunc)
	router.HandleFunc(artifactsRouterPath, artifactsHandler)
	router.HandleFunc(packageIndexRouterPath, packageIndexHandler)
	router.HandleFunc(staticRouterPath, staticHandler)
	router.Use(loggingMiddleware)
	router.NotFoundHandler = http.Handler(notFoundHandler(fmt.Errorf("404 page not found")))
	return router, nil
}

// healthHandler is used for Docker/K8s deployments. It returns 200 if the service is live
// In addition ?ready=true can be used for a ready request. Currently both are identical.
func healthHandler(w http.ResponseWriter, r *http.Request) {}

// logging middle to log all requests
func loggingMiddleware(next http.Handler) http.Handler {
	return http.HandlerFunc(func(w http.ResponseWriter, r *http.Request) {
		logRequest(r)
		next.ServeHTTP(w, r)
	})
}

// logRequest converts a request object into a proper logging event
func logRequest(r *http.Request) {
	// Do not log requests to the health endpoint
	if r.RequestURI == "/health" {
		return
	}
	log.Println(fmt.Sprintf("source.ip: %s, url.original: %s", r.RemoteAddr, r.RequestURI))
}<|MERGE_RESOLUTION|>--- conflicted
+++ resolved
@@ -53,12 +53,9 @@
 
 func init() {
 	flag.StringVar(&address, "address", "localhost:8080", "Address of the package-registry service.")
-<<<<<<< HEAD
 	flag.StringVar(&tlsCertFile, "tls-cert", "", "Path of the TLS certificate.")
 	flag.StringVar(&tlsKeyFile, "tls-key", "", "Path of the TLS key.")
-=======
 	flag.StringVar(&configPath, "config", "config.yml", "Path to the configuration file.")
->>>>>>> b6a1c7ae
 	flag.StringVar(&httpProfAddress, "httpprof", "", "Enable HTTP profiler listening on the given address.")
 	// This flag is experimental and might be removed in the future or renamed
 	flag.BoolVar(&dryRun, "dry-run", false, "Runs a dry-run of the registry without starting the web service (experimental).")
